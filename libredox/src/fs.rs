use io::{Read, Result, Write, Seek, SeekFrom};
use path::PathBuf;
use str;
use string::{String, ToString};
use vec::Vec;

use syscall::{SysError, sys_open, sys_dup, sys_close, sys_fpath, sys_ftruncate, sys_read, sys_write, sys_lseek, sys_fsync, sys_mkdir, sys_unlink};
use syscall::{O_RDWR, O_CREAT, O_TRUNC, SEEK_SET, SEEK_CUR, SEEK_END, EACCES};

/// A Unix-style file
pub struct File {
    /// The id for the file
    fd: usize,
}

impl File {
    pub unsafe fn from_fd(fd_muxed: usize) -> Result<File> {
        match SysError::demux(fd_muxed) {
            Ok(fd) => Ok(File {
                fd: fd
            }),
            Err(err) => Err(err)
        }
    }

    /// Open a new file using a path
    pub fn open(path: &str) -> Result<File> {
        let path_c = path.to_string() + "\0";
        unsafe {
<<<<<<< HEAD
            let fd = sys_open((path.to_string() + "\0").as_ptr(), O_RDWR, 0);
            if fd == usize::MAX {
                None
            } else {
                Some(File { fd: fd })
            }
=======
            File::from_fd(sys_open(path_c.as_ptr(), O_RDWR, 0))
>>>>>>> 04d10b87
        }
    }

    /// Create a new file using a path
    pub fn create(path: &str) -> Result<File> {
        let path_c = path.to_string() + "\0";
        unsafe {
<<<<<<< HEAD
            let fd = sys_open((path.to_string() + "\0").as_ptr(),
                              O_CREAT | O_RDWR | O_TRUNC,
                              0);
            if fd == usize::MAX {
                None
            } else {
                Some(File { fd: fd })
            }
=======
            File::from_fd(sys_open(path_c.as_ptr(), O_CREAT | O_RDWR | O_TRUNC, 0))
>>>>>>> 04d10b87
        }
    }

    /// Duplicate the file
<<<<<<< HEAD
    pub fn dup(&self) -> Option<File> {
        unsafe {
            let new_fd = sys_dup(self.fd);
            if new_fd == usize::MAX {
                None
            } else {
                Some(File { fd: new_fd })
            }
=======
    pub fn dup(&self) -> Result<File> {
        unsafe {
            File::from_fd(sys_dup(self.fd))
>>>>>>> 04d10b87
        }
    }

    /// Get the canonical path of the file
    pub fn path(&self) -> Result<PathBuf> {
        let mut buf: [u8; 4096] = [0; 4096];
        match SysError::demux(unsafe { sys_fpath(self.fd, buf.as_mut_ptr(), buf.len()) }) {
            Ok(count) => Ok(PathBuf::from(unsafe { String::from_utf8_unchecked(Vec::from(&buf[0..count])) })),
            Err(err) => Err(err)
        }
    }

    /// Flush the file data and metadata
    pub fn sync_all(&mut self) -> Result<()> {
        match SysError::demux(unsafe { sys_fsync(self.fd) }) {
            Ok(_) => Ok(()),
            Err(err) => Err(err)
        }
    }

    /// Flush the file data
    pub fn sync_data(&mut self) -> Result<()> {
        match SysError::demux(unsafe { sys_fsync(self.fd) }) {
            Ok(_) => Ok(()),
            Err(err) => Err(err)
        }
    }

    /// Truncates the file
    pub fn set_len(&mut self, size: usize) -> Result<()> {
        match SysError::demux(unsafe { sys_ftruncate(self.fd, size) }) {
            Ok(_) => Ok(()),
            Err(err) => Err(err)
        }
    }
}

impl Read for File {
    fn read(&mut self, buf: &mut [u8]) -> Result<usize> {
        SysError::demux(unsafe { sys_read(self.fd, buf.as_mut_ptr(), buf.len()) })
    }
}

impl Write for File {
    fn write(&mut self, buf: &[u8]) -> Result<usize> {
        SysError::demux(unsafe { sys_write(self.fd, buf.as_ptr(), buf.len()) })
    }
}

impl Seek for File {
    /// Seek a given position
    fn seek(&mut self, pos: SeekFrom) -> Result<u64> {
        let (whence, offset) = match pos {
            SeekFrom::Start(offset) => (SEEK_SET, offset as isize),
            SeekFrom::Current(offset) => (SEEK_CUR, offset as isize),
            SeekFrom::End(offset) => (SEEK_END, offset as isize),
        };

        match SysError::demux(unsafe { sys_lseek(self.fd, offset, whence) }) {
            Ok(position) => Ok(position as u64),
            Err(err) => Err(err)
        }
    }
}

impl Drop for File {
    fn drop(&mut self) {
        unsafe {
            sys_close(self.fd);
        }
    }
}

pub struct FileType {
    dir: bool,
    file: bool,
}

impl FileType {
    pub fn is_dir(&self) -> bool {
        self.dir
    }

    pub fn is_file(&self) -> bool {
        self.file
    }
}

pub struct DirEntry {
<<<<<<< HEAD
    path: String,
=======
    path: PathBuf,
    dir: bool,
    file: bool,
>>>>>>> 04d10b87
}

impl DirEntry {
    pub fn file_name(&self) -> &PathBuf {
        &self.path
    }

<<<<<<< HEAD
    /// Create a new directory, using a path
    /// The default mode of the directory is 744
    pub fn create(path: &str) -> Option<DirEntry> {
        unsafe {
            let dir = sys_mkdir((path.to_string() + "\0").as_ptr(), 744);
            if dir == usize::MAX {
                None
            } else {
                Some(DirEntry { path: path.to_string() })
            }
        }
=======
    pub fn file_type(&self) -> Result<FileType> {
        Ok(FileType {
            dir: self.dir,
            file: self.file
        })
>>>>>>> 04d10b87
    }

    pub fn path(&self) -> &PathBuf {
        &self.path
    }
}

pub struct ReadDir {
    file: File,
}

impl Iterator for ReadDir {
    type Item = Result<DirEntry>;
    fn next(&mut self) -> Option<Result<DirEntry>> {
        let mut path = String::new();
        let mut buf: [u8; 1] = [0; 1];
        loop {
            match self.file.read(&mut buf) {
                Ok(0) => break,
                Ok(count) => {
                    if buf[0] == 10 {
                        break;
                    } else {
                        path.push_str(unsafe { str::from_utf8_unchecked(&buf[..count]) });
                    }
<<<<<<< HEAD
                }
                None => break,
=======
                },
                Err(err) => break
>>>>>>> 04d10b87
            }
        }
        if path.is_empty() {
            None
<<<<<<< HEAD
        } else {
            Some(DirEntry { path: path })
=======
        }else {
            let dir = path.ends_with('/');
            if dir {
                path.pop();
            }
            Some(Ok(DirEntry {
                path: PathBuf::from(path),
                dir: dir,
                file: ! dir,
            }))
>>>>>>> 04d10b87
        }
    }
}

/// Create a new directory, using a path
/// The default mode of the directory is 744
pub fn create_dir(path: &str) -> Result<()> {
    let path_c = path.to_string() + "\0";
    match SysError::demux(unsafe { sys_mkdir(path_c.as_ptr(), 755) }) {
        Ok(_) => Ok(()),
        Err(err) => Err(err)
    }
}

pub fn read_dir(path: &str) -> Result<ReadDir> {
    let file_result = if path.is_empty() || path.ends_with('/') {
        File::open(path)
    } else {
        File::open(&(path.to_string() + "/"))
    };

<<<<<<< HEAD
    if let Some(file) = file_option {
        Some(ReadDir { file: file })
    } else {
        None
=======
    match file_result {
        Ok(file) => Ok(ReadDir{
            file: file
        }),
        Err(err) => Err(err)
>>>>>>> 04d10b87
    }
}

pub fn remove_dir(path: &str) -> Result<()> {
    Err(SysError::new(EACCES))
}

pub fn remove_file(path: &str) -> Result<()> {
    let path_c = path.to_string() + "\0";
    match SysError::demux(unsafe { sys_unlink(path_c.as_ptr()) }) {
        Ok(_) => Ok(()),
        Err(err) => Err(err)
    }
}<|MERGE_RESOLUTION|>--- conflicted
+++ resolved
@@ -27,16 +27,7 @@
     pub fn open(path: &str) -> Result<File> {
         let path_c = path.to_string() + "\0";
         unsafe {
-<<<<<<< HEAD
-            let fd = sys_open((path.to_string() + "\0").as_ptr(), O_RDWR, 0);
-            if fd == usize::MAX {
-                None
-            } else {
-                Some(File { fd: fd })
-            }
-=======
             File::from_fd(sys_open(path_c.as_ptr(), O_RDWR, 0))
->>>>>>> 04d10b87
         }
     }
 
@@ -44,36 +35,14 @@
     pub fn create(path: &str) -> Result<File> {
         let path_c = path.to_string() + "\0";
         unsafe {
-<<<<<<< HEAD
-            let fd = sys_open((path.to_string() + "\0").as_ptr(),
-                              O_CREAT | O_RDWR | O_TRUNC,
-                              0);
-            if fd == usize::MAX {
-                None
-            } else {
-                Some(File { fd: fd })
-            }
-=======
             File::from_fd(sys_open(path_c.as_ptr(), O_CREAT | O_RDWR | O_TRUNC, 0))
->>>>>>> 04d10b87
         }
     }
 
     /// Duplicate the file
-<<<<<<< HEAD
-    pub fn dup(&self) -> Option<File> {
-        unsafe {
-            let new_fd = sys_dup(self.fd);
-            if new_fd == usize::MAX {
-                None
-            } else {
-                Some(File { fd: new_fd })
-            }
-=======
     pub fn dup(&self) -> Result<File> {
         unsafe {
             File::from_fd(sys_dup(self.fd))
->>>>>>> 04d10b87
         }
     }
 
@@ -163,13 +132,9 @@
 }
 
 pub struct DirEntry {
-<<<<<<< HEAD
-    path: String,
-=======
     path: PathBuf,
     dir: bool,
     file: bool,
->>>>>>> 04d10b87
 }
 
 impl DirEntry {
@@ -177,25 +142,11 @@
         &self.path
     }
 
-<<<<<<< HEAD
-    /// Create a new directory, using a path
-    /// The default mode of the directory is 744
-    pub fn create(path: &str) -> Option<DirEntry> {
-        unsafe {
-            let dir = sys_mkdir((path.to_string() + "\0").as_ptr(), 744);
-            if dir == usize::MAX {
-                None
-            } else {
-                Some(DirEntry { path: path.to_string() })
-            }
-        }
-=======
     pub fn file_type(&self) -> Result<FileType> {
         Ok(FileType {
             dir: self.dir,
             file: self.file
         })
->>>>>>> 04d10b87
     }
 
     pub fn path(&self) -> &PathBuf {
@@ -221,22 +172,13 @@
                     } else {
                         path.push_str(unsafe { str::from_utf8_unchecked(&buf[..count]) });
                     }
-<<<<<<< HEAD
-                }
-                None => break,
-=======
                 },
                 Err(err) => break
->>>>>>> 04d10b87
             }
         }
         if path.is_empty() {
             None
-<<<<<<< HEAD
         } else {
-            Some(DirEntry { path: path })
-=======
-        }else {
             let dir = path.ends_with('/');
             if dir {
                 path.pop();
@@ -246,7 +188,6 @@
                 dir: dir,
                 file: ! dir,
             }))
->>>>>>> 04d10b87
         }
     }
 }
@@ -268,18 +209,11 @@
         File::open(&(path.to_string() + "/"))
     };
 
-<<<<<<< HEAD
-    if let Some(file) = file_option {
-        Some(ReadDir { file: file })
-    } else {
-        None
-=======
     match file_result {
         Ok(file) => Ok(ReadDir{
             file: file
         }),
         Err(err) => Err(err)
->>>>>>> 04d10b87
     }
 }
 
