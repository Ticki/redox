<<<<<<< HEAD
use string::*;
=======
use collections::string::*;
use collections::vec::{IntoIter, Vec};
use core::marker::Sized;
>>>>>>> 734dbaa0

use core::ptr;

use io::{Read, Write};

use syscall::{sys_alloc, sys_unalloc, sys_open, sys_close, sys_read, sys_write, sys_lseek, sys_fsync};

/// File seek
pub enum Seek {
    /// The start point
    Start(usize),
    /// The current point
    Current(isize),
    /// The end point
    End(isize),
}

/// A Unix-style file
pub struct File {
    /// The path to the file
    path: String,
    /// The id for the file
    fd: usize,
}

impl File {
    /// Open a new file using a path
    // TODO: Return Option<File>
    pub fn open(path: &str) -> Self {
        unsafe {
            let c_str = sys_alloc(path.len() + 1) as *mut u8;
            if path.len() > 0 {
                ptr::copy(path.as_ptr(), c_str, path.len());
            }
            ptr::write(c_str.offset(path.len() as isize), 0);

            let ret = File {
                path: path.to_string(),
                fd: sys_open(c_str, 0, 0),
            };

            sys_unalloc(c_str as usize);

            ret
        }
    }

    /// Return the url to the file
    pub fn url(&self) -> String {
        //TODO
        self.path.clone()
    }



    /// Seek a given position
    pub fn seek(&mut self, pos: Seek) -> Option<usize> {
        let (whence, offset) = match pos {
            Seek::Start(offset) => (0, offset as isize),
            Seek::Current(offset) => (1, offset),
            Seek::End(offset) => (2, offset),
        };

        let position = unsafe { sys_lseek(self.fd, offset, whence) };
        if position == 0xFFFFFFFF {
            Option::None
        } else {
            Option::Some(position)
        }
    }

    /// Flush the io
    pub fn sync(&mut self) -> bool {
        unsafe { sys_fsync(self.fd) == 0 }
    }
}

<<<<<<< HEAD
=======
/// Types you can read
pub trait Read {

    /// Read a file to a buffer
    fn read(&mut self, buf: &mut [u8]) -> Option<usize>;

    /// Read the file to the end
    fn read_to_end(&mut self, vec: &mut Vec<u8>) -> Option<usize> {
        let mut read = 0;
        loop {
            let mut bytes = [0; 1024];
            match self.read(&mut bytes) {
                Option::Some(0) => return Option::Some(read),
                Option::None => return Option::None,
                Option::Some(count) => {
                    for i in 0..count {
                        vec.push(bytes[i]);
                    }
                    read += count;
                }
            }
        }
    }
    /// Return an iterator of the bytes
    fn bytes(&mut self) -> IntoIter<u8> {
        let mut buf = Vec::new();
        self.read_to_end(&mut buf);

        // TODO: Do flat map to make it able to read more than 1024 bytes
        buf.into_iter()
    }
}

/// Types you can write
pub trait Write {
    /// Write to the file
    fn write(&mut self, buf: &[u8]) -> Option<usize>;
}

>>>>>>> 734dbaa0
impl Read for File {
    fn read(&mut self, buf: &mut [u8]) -> Option<usize> {
        unsafe {
            let count = sys_read(self.fd, buf.as_mut_ptr(), buf.len());
            if count == 0xFFFFFFFF {
                Option::None
            } else {
                Option::Some(count)
            }
        }
    }
}

impl Write for File {
    fn write(&mut self, buf: &[u8]) -> Option<usize> {
        unsafe {
            let count = sys_write(self.fd, buf.as_ptr(), buf.len());
            if count == 0xFFFFFFFF {
                Option::None
            } else {
                Option::Some(count)
            }
        }
    }
}


impl Drop for File {
    fn drop(&mut self) {
        unsafe {
            sys_close(self.fd);
        }
    }
}<|MERGE_RESOLUTION|>--- conflicted
+++ resolved
@@ -1,10 +1,4 @@
-<<<<<<< HEAD
 use string::*;
-=======
-use collections::string::*;
-use collections::vec::{IntoIter, Vec};
-use core::marker::Sized;
->>>>>>> 734dbaa0
 
 use core::ptr;
 
@@ -82,48 +76,6 @@
     }
 }
 
-<<<<<<< HEAD
-=======
-/// Types you can read
-pub trait Read {
-
-    /// Read a file to a buffer
-    fn read(&mut self, buf: &mut [u8]) -> Option<usize>;
-
-    /// Read the file to the end
-    fn read_to_end(&mut self, vec: &mut Vec<u8>) -> Option<usize> {
-        let mut read = 0;
-        loop {
-            let mut bytes = [0; 1024];
-            match self.read(&mut bytes) {
-                Option::Some(0) => return Option::Some(read),
-                Option::None => return Option::None,
-                Option::Some(count) => {
-                    for i in 0..count {
-                        vec.push(bytes[i]);
-                    }
-                    read += count;
-                }
-            }
-        }
-    }
-    /// Return an iterator of the bytes
-    fn bytes(&mut self) -> IntoIter<u8> {
-        let mut buf = Vec::new();
-        self.read_to_end(&mut buf);
-
-        // TODO: Do flat map to make it able to read more than 1024 bytes
-        buf.into_iter()
-    }
-}
-
-/// Types you can write
-pub trait Write {
-    /// Write to the file
-    fn write(&mut self, buf: &[u8]) -> Option<usize>;
-}
-
->>>>>>> 734dbaa0
 impl Read for File {
     fn read(&mut self, buf: &mut [u8]) -> Option<usize> {
         unsafe {
