//! # The Redox Library
//!
//! The Redox Library contains a collection of commonly used low-level software
//! constructs to be used on top of the base operating system, including graphics
//! support and windowing, a basic filesystem, audio support, a simple console
//! with shell style functions, an event system, and environment argument support.

#![crate_type="rlib"]
#![feature(alloc)]
#![feature(allocator)]
#![feature(allow_internal_unstable)]
#![feature(asm)]
#![feature(associated_consts)]
#![feature(box_syntax)]
#![feature(collections)]
#![feature(collections_bound)]
#![feature(core_intrinsics)]
#![feature(core_panic)]
#![feature(int_error_internals)]
#![feature(lang_items)]
#![feature(macro_reexport)]
#![feature(rand)]
#![feature(raw)]
#![feature(reflect_marker)]
#![feature(slice_concat_ext)]
#![feature(unicode)]
#![feature(unsafe_no_drop_flag)]
#![feature(box_patterns)]
#![feature(vec_push_all)]
#![feature(prelude_import)]
#![no_std]

// #![warn(missing_docs)]

// STD COPY {
// We want to reexport a few macros from core but libcore has already been
// imported by the compiler (via our #[no_std] attribute) In this case we just
// add a new crate name so we can attach the reexports to it.
#[macro_reexport(assert, assert_eq, debug_assert, debug_assert_eq,
                    unreachable, unimplemented, write, writeln)]
    extern crate core as __core;

    #[macro_use]
    #[macro_reexport(vec, format)]
    extern crate collections as core_collections;

    #[allow(deprecated)] extern crate rand as core_rand;
    extern crate alloc;
    extern crate rustc_unicode;
    //TODO extern crate libc;

    // NB: These reexports are in the order they should be listed in rustdoc

    pub use core::any;
    pub use core::cell;
    pub use core::clone;
    pub use core::cmp;
    pub use core::convert;
    pub use core::default;
    pub use core::hash;
    pub use core::intrinsics;
    pub use core::iter;
    pub use core::marker;
    pub use core::mem;
    pub use core::ops;
    pub use core::ptr;
    pub use core::raw;
    pub use core::result;
    pub use core::option;
    pub mod error;

pub use alloc::arc;
pub use alloc::boxed;
pub use alloc::rc;

pub use core_collections::borrow;
pub use core_collections::fmt;
pub use core_collections::slice;
pub use core_collections::str;
pub use core_collections::string;
pub use core_collections::vec;

pub use rustc_unicode::char;

// Exported macros

    #[macro_use]
pub mod macros;

// TODO mod rtdeps;

    /* The Prelude. */
    #[prelude_import]
    pub mod prelude;

    /* Primitive types */

// NB: slice and str are primitive types too, but their module docs + primitive
// doc pages are inlined from the public re-exports of core_collections::{slice,
// str} above.

pub use core::isize;
pub use core::i8;
pub use core::i16;
pub use core::i32;
pub use core::i64;

pub use core::usize;
pub use core::u8;
pub use core::u16;
pub use core::u32;
pub use core::u64;

<<<<<<< HEAD
// TODO: Add methods to f64
pub use core::num;

// TODO #[path = "num/f32.rs"]   pub mod f32;
// TODO #[path = "num/f64.rs"]   pub mod f64;
=======
    pub use core::num;
    //#[path = "num/f32.rs"]   pub mod f32;
    //#[path = "num/f64.rs"]   pub mod f64;
>>>>>>> 04d10b87

pub mod ascii;

// Common traits

<<<<<<< HEAD
pub mod floating_num;
=======
    //pub mod num;
>>>>>>> 04d10b87

// Runtime and platform support

    #[macro_use]
    pub mod thread;

    pub mod collections;
    // TODO pub mod dynamic_lib;
    pub mod env;
    // TODO pub mod ffi;
    pub mod fs;
    pub mod io;
    pub mod net;
    // TODO pub mod os;
    pub mod path;
    pub mod process;
    pub mod sync;
    pub mod time;

    //TODO #[macro_use]
    //TODO #[path = "sys/common/mod.rs"] mod sys_common;

    //TODO #[cfg(unix)]
    //TODO #[path = "sys/unix/mod.rs"] mod sys;
    //TODO #[cfg(windows)]
    //TODO #[path = "sys/windows/mod.rs"] mod sys;

    pub mod rt;
    //TODO mod panicking;
    pub use __core::panicking;

    pub mod rand_old;
    pub mod hashmap;

    // Some external utilities of the standard library rely on randomness (aka
    // rustc_back::TempDir and tests) and need a way to get at the OS rng we've got
    // here. This module is not at all intended for stabilization as-is, however,
    // but it may be stabilized long-term. As a result we're exposing a hidden,
    // unstable module so we can get our build working.
    #[doc(hidden)]
<<<<<<< HEAD
// TODO #[unstable(feature = "rand", issue = "0")]
pub mod rand {
    pub use core_rand::Rng;
}
// } STD COPY

// Additional Stuff {
pub use boxed::Box;
pub use env::*;
pub use fs::*;
pub use io::*;
pub use rand_old::*;
pub use string::*;
pub use vec::Vec;

pub use url::*;
pub use get_slice::*;
pub use to_num::*;

pub mod alloc_system;

/// A module for necessary C and assembly constructs
=======
    //TODO #[unstable(feature = "rand", issue = "0")]
    pub mod rand {
        pub use core_rand::{/*thread_rng, ThreadRng,*/ Rng};
    }
/* } STD COPY */

    pub use rand_old::*;

    pub mod alloc_system;

    /// A module for necessary C and assembly constructs
>>>>>>> 04d10b87
    #[path="../../kernel/externs.rs"]
pub mod externs;

    /// A module for system calls
    pub mod syscall;

/// A module for audio
pub mod audio;

pub mod panic;

pub mod url;

pub mod get_slice;
pub mod to_num;
// } Additional Stuff<|MERGE_RESOLUTION|>--- conflicted
+++ resolved
@@ -111,27 +111,15 @@
 pub use core::u32;
 pub use core::u64;
 
-<<<<<<< HEAD
-// TODO: Add methods to f64
-pub use core::num;
-
-// TODO #[path = "num/f32.rs"]   pub mod f32;
-// TODO #[path = "num/f64.rs"]   pub mod f64;
-=======
     pub use core::num;
     //#[path = "num/f32.rs"]   pub mod f32;
     //#[path = "num/f64.rs"]   pub mod f64;
->>>>>>> 04d10b87
 
 pub mod ascii;
 
 // Common traits
 
-<<<<<<< HEAD
-pub mod floating_num;
-=======
     //pub mod num;
->>>>>>> 04d10b87
 
 // Runtime and platform support
 
@@ -172,30 +160,6 @@
     // but it may be stabilized long-term. As a result we're exposing a hidden,
     // unstable module so we can get our build working.
     #[doc(hidden)]
-<<<<<<< HEAD
-// TODO #[unstable(feature = "rand", issue = "0")]
-pub mod rand {
-    pub use core_rand::Rng;
-}
-// } STD COPY
-
-// Additional Stuff {
-pub use boxed::Box;
-pub use env::*;
-pub use fs::*;
-pub use io::*;
-pub use rand_old::*;
-pub use string::*;
-pub use vec::Vec;
-
-pub use url::*;
-pub use get_slice::*;
-pub use to_num::*;
-
-pub mod alloc_system;
-
-/// A module for necessary C and assembly constructs
-=======
     //TODO #[unstable(feature = "rand", issue = "0")]
     pub mod rand {
         pub use core_rand::{/*thread_rng, ThreadRng,*/ Rng};
@@ -207,7 +171,6 @@
     pub mod alloc_system;
 
     /// A module for necessary C and assembly constructs
->>>>>>> 04d10b87
     #[path="../../kernel/externs.rs"]
 pub mod externs;
 
