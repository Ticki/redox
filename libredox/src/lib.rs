//! # The Redox Library
//!
//! The Redox Library contains a collection of commonly used low-level software
//! constructs to be used on top of the base operating system, including graphics
//! support and windowing, a basic filesystem, audio support, a simple console
//! with shell style functions, an event system, and environment argument support.

#![crate_type="rlib"]
#![feature(alloc)]
#![feature(allocator)]
#![feature(allow_internal_unstable)]
#![feature(asm)]
#![feature(associated_consts)]
#![feature(box_syntax)]
#![feature(collections)]
#![feature(collections_bound)]
#![feature(core)]
#![feature(core_intrinsics)]
#![feature(core_panic)]
#![feature(core_simd)]
#![feature(int_error_internals)]
#![feature(lang_items)]
#![feature(macro_reexport)]
#![feature(rand)]
#![feature(raw)]
#![feature(reflect_marker)]
#![feature(slice_concat_ext)]
#![feature(unicode)]
#![feature(unsafe_no_drop_flag)]
#![feature(box_patterns)]
#![feature(vec_push_all)]
#![feature(wrapping)]
#![feature(zero_one)]
#![feature(no_std)]
#![no_std]

// #![warn(missing_docs)]

// STD COPY {
// We want to reexport a few macros from core but libcore has already been
// imported by the compiler (via our #[no_std] attribute) In this case we just
// add a new crate name so we can attach the reexports to it.
#[macro_reexport(assert, assert_eq, debug_assert, debug_assert_eq,
                    unreachable, unimplemented, write, writeln)]
extern crate core as __core;

#[macro_use]
#[macro_reexport(vec, format)]
extern crate collections as core_collections;

#[allow(deprecated)]
extern crate rand as core_rand;
extern crate alloc;
extern crate rustc_unicode;
// TODO extern crate libc;

// NB: These reexports are in the order they should be listed in rustdoc

pub use core::any;
pub use core::cell;
pub use core::clone;
pub use core::cmp;
pub use core::convert;
pub use core::default;
pub use core::hash;
pub use core::intrinsics;
pub use core::iter;
pub use core::marker;
pub use core::mem;
pub use core::ops;
pub use core::ptr;
pub use core::raw;
#[allow(deprecated)]
pub use core::simd;
pub use core::result;
pub use core::option;
pub mod error;
    #[macro_use]
pub mod debug;

pub use alloc::arc;
pub use alloc::boxed;
pub use alloc::rc;

pub use core_collections::borrow;
pub use core_collections::fmt;
pub use core_collections::slice;
pub use core_collections::str;
pub use core_collections::string;
pub use core_collections::vec;

pub use rustc_unicode::char;

// Exported macros

    #[macro_use]
pub mod macros;

// TODO mod rtdeps;

// The Prelude.
pub mod prelude;


// Primitive types

// NB: slice and str are primitive types too, but their module docs + primitive
// doc pages are inlined from the public re-exports of core_collections::{slice,
// str} above.

pub use core::isize;
pub use core::i8;
pub use core::i16;
pub use core::i32;
pub use core::i64;

pub use core::usize;
pub use core::u8;
pub use core::u16;
pub use core::u32;
pub use core::u64;

// TODO: Add methods to f64
pub use core::num;

// TODO #[path = "num/f32.rs"]   pub mod f32;
// TODO #[path = "num/f64.rs"]   pub mod f64;

pub mod ascii;

// Common traits

pub mod floating_num;

// Runtime and platform support

    #[macro_use]
<<<<<<< HEAD
    pub mod thread;

    pub mod collections;
    // TODO pub mod dynamic_lib;
    pub mod env;
    // TODO pub mod ffi;
    pub mod fs;
    pub mod io;
    pub mod net;
    // TODO pub mod os;
    // TODO pub mod path;
    pub mod process;
    pub mod sync;
    pub mod time;

    //TODO #[macro_use]
    //TODO #[path = "sys/common/mod.rs"] mod sys_common;

    //TODO #[cfg(unix)]
    //TODO #[path = "sys/unix/mod.rs"] mod sys;
    //TODO #[cfg(windows)]
    //TODO #[path = "sys/windows/mod.rs"] mod sys;

    pub mod rt;
    //TODO mod panicking;
    pub use __core::panicking;

    pub mod rand_old;
    pub mod hashmap;

    // Some external utilities of the standard library rely on randomness (aka
    // rustc_back::TempDir and tests) and need a way to get at the OS rng we've got
    // here. This module is not at all intended for stabilization as-is, however,
    // but it may be stabilized long-term. As a result we're exposing a hidden,
    // unstable module so we can get our build working.
=======
pub mod thread;

pub mod collections;
// TODO pub mod dynamic_lib;
pub mod env;
// TODO pub mod ffi;
pub mod fs;
pub mod io;
pub mod net;
// TODO pub mod os;
// TODO pub mod path;
// TODO pub mod process;
pub mod sync;
pub mod time;

// TODO #[macro_use]
// TODO #[path = "sys/common/mod.rs"] mod sys_common;

// TODO #[cfg(unix)]
// TODO #[path = "sys/unix/mod.rs"] mod sys;
// TODO #[cfg(windows)]
// TODO #[path = "sys/windows/mod.rs"] mod sys;

pub mod rt;
// TODO mod panicking;
pub use __core::panicking;

pub mod rand_old;
pub mod hashmap;

// Some external utilities of the standard library rely on randomness (aka
// rustc_back::TempDir and tests) and need a way to get at the OS rng we've got
// here. This module is not at all intended for stabilization as-is, however,
// but it may be stabilized long-term. As a result we're exposing a hidden,
// unstable module so we can get our build working.
>>>>>>> b3b628be
    #[doc(hidden)]
// TODO #[unstable(feature = "rand", issue = "0")]
pub mod rand {
    pub use core_rand::Rng;
}
// } STD COPY

// Additional Stuff {
pub use boxed::Box;
pub use env::*;
pub use fs::*;
pub use io::*;
pub use rand_old::*;
pub use string::*;
pub use vec::Vec;

pub use url::*;
pub use get_slice::*;
pub use to_num::*;

pub mod alloc_system;

/// A module for necessary C and assembly constructs
    #[path="../../kernel/externs.rs"]
pub mod externs;

/// A module for system calls
pub mod syscall;

/// A module for audio
pub mod audio;

pub mod panic;

pub mod url;

pub mod get_slice;
pub mod to_num;
// } Additional Stuff<|MERGE_RESOLUTION|>--- conflicted
+++ resolved
@@ -135,7 +135,6 @@
 // Runtime and platform support
 
     #[macro_use]
-<<<<<<< HEAD
     pub mod thread;
 
     pub mod collections;
@@ -171,43 +170,6 @@
     // here. This module is not at all intended for stabilization as-is, however,
     // but it may be stabilized long-term. As a result we're exposing a hidden,
     // unstable module so we can get our build working.
-=======
-pub mod thread;
-
-pub mod collections;
-// TODO pub mod dynamic_lib;
-pub mod env;
-// TODO pub mod ffi;
-pub mod fs;
-pub mod io;
-pub mod net;
-// TODO pub mod os;
-// TODO pub mod path;
-// TODO pub mod process;
-pub mod sync;
-pub mod time;
-
-// TODO #[macro_use]
-// TODO #[path = "sys/common/mod.rs"] mod sys_common;
-
-// TODO #[cfg(unix)]
-// TODO #[path = "sys/unix/mod.rs"] mod sys;
-// TODO #[cfg(windows)]
-// TODO #[path = "sys/windows/mod.rs"] mod sys;
-
-pub mod rt;
-// TODO mod panicking;
-pub use __core::panicking;
-
-pub mod rand_old;
-pub mod hashmap;
-
-// Some external utilities of the standard library rely on randomness (aka
-// rustc_back::TempDir and tests) and need a way to get at the OS rng we've got
-// here. This module is not at all intended for stabilization as-is, however,
-// but it may be stabilized long-term. As a result we're exposing a hidden,
-// unstable module so we can get our build working.
->>>>>>> b3b628be
     #[doc(hidden)]
 // TODO #[unstable(feature = "rand", issue = "0")]
 pub mod rand {
