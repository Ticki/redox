--- conflicted
+++ resolved
@@ -166,11 +166,7 @@
                                 Option::None => (),
                             }
                         },
-<<<<<<< HEAD
                         Option::None => debug::d("IP: ARP Write Failed!\n")
-=======
-                        Option::None => d("IP: ARP Write Failed!\n"),
->>>>>>> 6f5ac6db
                     }
                 }
 
