--- conflicted
+++ resolved
@@ -13,12 +13,8 @@
         }
     }
 
-<<<<<<< HEAD
     /// Push element to queue
-    pub fn push(&mut self, value: T){
-=======
     pub fn push(&mut self, value: T) {
->>>>>>> b42427b9
         self.vec.push(value);
     }
 
