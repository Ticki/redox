--- conflicted
+++ resolved
@@ -37,15 +37,9 @@
         if self.offset < self.string.len() {
             let ret = Option::Some(self.string[self.offset]);
             self.offset += 1;
-<<<<<<< HEAD
             ret
         } else {
             Option::None
-=======
-            return ret;
-        } else {
-            return Option::None;
->>>>>>> b42427b9
         }
     }
 }
@@ -72,15 +66,9 @@
                     len += 1;
                 }
             }
-<<<<<<< HEAD
             Option::Some(self.string.substr(start, len))
         } else {
             Option::None
-=======
-            return Option::Some(self.string.substr(start, len));
-        } else {
-            return Option::None;
->>>>>>> b42427b9
         }
     }
 }
@@ -202,15 +190,9 @@
     // TODO: Consider using `int` instead of `num`
     pub fn from_num_radix_signed(num: isize, radix: usize) -> String {
         if num >= 0 {
-<<<<<<< HEAD
             String::from_num_radix(num as usize, radix)
         } else {
             "-".to_string() + String::from_num_radix((-num) as usize, radix)
-=======
-            return String::from_num_radix(num as usize, radix);
-        } else {
-            return "-".to_string() + String::from_num_radix((-num) as usize, radix);
->>>>>>> b42427b9
         }
     }
 
@@ -277,32 +259,20 @@
     /// Check if the string starts with a given string
     pub fn starts_with(&self, other: String) -> bool {
         if self.len() >= other.len() {
-<<<<<<< HEAD
             // FIXME: This is inefficient
             self.substr(0, other.len()) == other
         } else {
             false
-=======
-            return self.substr(0, other.len()) == other;
-        } else {
-            return false;
->>>>>>> b42427b9
         }
     }
 
     /// Check if a string ends with another string
     pub fn ends_with(&self, other: String) -> bool {
         if self.len() >= other.len() {
-<<<<<<< HEAD
             // FIXME: Inefficient
             self.substr(self.len() - other.len(), other.len()) == other
         } else {
             false
-=======
-            return self.substr(self.len() - other.len(), other.len()) == other;
-        } else {
-            return false;
->>>>>>> b42427b9
         }
     }
 
@@ -410,15 +380,9 @@
     /// Parse the string as a signed integer using a given radix
     pub fn to_num_radix_signed(&self, radix: usize) -> isize {
         if self[0] == '-' {
-<<<<<<< HEAD
             -(self.substr(1, self.len() - 1).to_num_radix(radix) as isize)
         } else {
             self.to_num_radix(radix) as isize
-=======
-            return -(self.substr(1, self.len() - 1).to_num_radix(radix) as isize);
-        } else {
-            return self.to_num_radix(radix) as isize;
->>>>>>> b42427b9
         }
     }
 
@@ -460,27 +424,16 @@
                 }
             }
 
-<<<<<<< HEAD
             true
         }else{
             false
-=======
-            return true;
-        } else {
-            return false;
->>>>>>> b42427b9
         }
     }
 }
 
 impl Clone for String {
-<<<<<<< HEAD
     fn clone(&self) -> Self{
         self.substr(0, self.len())
-=======
-    fn clone(&self) -> Self {
-        return self.substr(0, self.len());
->>>>>>> b42427b9
     }
 }
 
