--- conflicted
+++ resolved
@@ -25,11 +25,7 @@
     inbound: Queue<Vec<u8>>,
     outbound: Queue<Vec<u8>>,
     txds: Vec<TXD>,
-<<<<<<< HEAD
-    txd_i: usize
-=======
     txd_i: usize,
->>>>>>> 6f5ac6db
 }
 
 impl RTL8139 {
@@ -46,11 +42,7 @@
             inbound: Queue::new(),
             outbound: Queue::new(),
             txds: Vec::new(),
-<<<<<<< HEAD
-            txd_i: 0
-=======
             txd_i: 0,
->>>>>>> 6f5ac6db
         };
 
         unsafe { module.init() };
@@ -59,7 +51,6 @@
     }
 
     unsafe fn init(&mut self) {
-<<<<<<< HEAD
         debug::d("RTL8139 on: ");
         debug::dh(self.base);
         if self.memory_mapped {
@@ -69,17 +60,6 @@
         }
         debug::d(" IRQ: ");
         debug::dbh(self.irq);
-=======
-        d("RTL8139 on: ");
-        dh(self.base);
-        if self.memory_mapped {
-            d(" memory mapped");
-        } else {
-            d(" port mapped");
-        }
-        d(" IRQ: ");
-        dbh(self.irq);
->>>>>>> 6f5ac6db
 
         self.pci.flag(4, 4, true); // Bus mastering
 
@@ -90,21 +70,7 @@
         outb(base + 0x37, 0x10);
         while inb(base + 0x37) & 0x10 != 0 {}
 
-<<<<<<< HEAD
         debug::d(" MAC: ");
-        let mac_low = ind(base);
-        let mac_high = ind(base + 4);
-        MAC_ADDR = MACAddr {
-            bytes: [
-                mac_low as u8,
-                (mac_low >> 8) as u8,
-                (mac_low >> 16) as u8,
-                (mac_low >> 24) as u8,
-                mac_high as u8,
-                (mac_high >> 8) as u8
-            ]
-=======
-        d(" MAC: ");
         let mac_low = ind(base);
         let mac_high = ind(base + 4);
         MAC_ADDR = MACAddr {
@@ -114,7 +80,6 @@
                     (mac_low >> 24) as u8,
                     mac_high as u8,
                     (mac_high >> 8) as u8],
->>>>>>> 6f5ac6db
         };
         MAC_ADDR.d();
 
@@ -125,16 +90,11 @@
             self.txds.push(TXD {
                 address_port: base + 0x20 + (i as u16) * 4,
                 status_port: base + 0x10 + (i as u16) * 4,
-<<<<<<< HEAD
-                buffer: alloc(4096)
-=======
                 buffer: alloc(4096),
->>>>>>> 6f5ac6db
             });
         }
 
         outw(base + 0x3C, 5);
-<<<<<<< HEAD
         debug::d(" IMR: ");
         debug::dh(inw(base + 0x3C) as usize);
 
@@ -142,7 +102,8 @@
         debug::d(" CMD: ");
         debug::dbh(inb(base + 0x37));
 
-        outd(base + 0x44, (1 << 7) | (1 << 4) | (1 << 3) | (1 << 2) | (1 << 1));
+        outd(base + 0x44,
+             (1 << 7) | (1 << 4) | (1 << 3) | (1 << 2) | (1 << 1));
         debug::d(" RCR: ");
         debug::dh(ind(base + 0x44) as usize);
 
@@ -151,25 +112,6 @@
         debug::dh(ind(base + 0x40) as usize);
 
         debug::dl();
-=======
-        d(" IMR: ");
-        dh(inw(base + 0x3C) as usize);
-
-        outb(base + 0x37, 0xC);
-        d(" CMD: ");
-        dbh(inb(base + 0x37));
-
-        outd(base + 0x44,
-             (1 << 7) | (1 << 4) | (1 << 3) | (1 << 2) | (1 << 1));
-        d(" RCR: ");
-        dh(ind(base + 0x44) as usize);
-
-        outd(base + 0x40, (0b11 << 24));
-        d(" TCR: ");
-        dh(ind(base + 0x40) as usize);
-
-        dl();
->>>>>>> 6f5ac6db
     }
 
     unsafe fn receive_inbound(&mut self) {
@@ -184,7 +126,6 @@
             let frame_status = ptr::read((receive_buffer + capr) as *const u16) as usize;
             let frame_len = ptr::read((receive_buffer + capr + 2) as *const u16) as usize;
 
-<<<<<<< HEAD
             debug::d("Recv ");
             debug::dh(capr as usize);
             debug::d(" ");
@@ -194,17 +135,6 @@
             debug::d(" ");
             debug::dh(frame_len);
             debug::dl();
-=======
-            d("Recv ");
-            dh(capr as usize);
-            d(" ");
-            dh(frame_status);
-            d(" ");
-            dh(frame_addr);
-            d(" ");
-            dh(frame_len);
-            dl();
->>>>>>> 6f5ac6db
 
             self.inbound.push(Vec::from_raw_buf(frame_addr as *const u8, frame_len - 4));
 
@@ -230,7 +160,6 @@
                         }
                     }
 
-<<<<<<< HEAD
                     debug::d("Send ");
                     debug::dh(txd.status_port as usize);
                     debug::d(" ");
@@ -240,17 +169,6 @@
                     debug::d(" ");
                     debug::dh(bytes.len() & 0xFFF);
                     debug::dl();
-=======
-                    d("Send ");
-                    dh(txd.status_port as usize);
-                    d(" ");
-                    dh(tx_status as usize);
-                    d(" ");
-                    dh(txd.buffer);
-                    d(" ");
-                    dh(bytes.len() & 0xFFF);
-                    dl();
->>>>>>> 6f5ac6db
 
                     ::memcpy(txd.buffer as *mut u8, bytes.as_ptr(), bytes.len());
 
@@ -259,7 +177,6 @@
 
                     self.txd_i = (self.txd_i + 1) % 4;
                 } else {
-<<<<<<< HEAD
                     debug::dl();
                     debug::d("RTL8139: Frame too long for transmit: ");
                     debug::dd(bytes.len());
@@ -267,15 +184,6 @@
                 }
             } else {
                 debug::d("RTL8139: TXD Overflow!\n");
-=======
-                    dl();
-                    d("RTL8139: Frame too long for transmit: ");
-                    dd(bytes.len());
-                    dl();
-                }
-            } else {
-                d("RTL8139: TXD Overflow!\n");
->>>>>>> 6f5ac6db
                 self.txd_i = 0;
             }
         }
