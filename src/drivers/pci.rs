--- conflicted
+++ resolved
@@ -77,13 +77,8 @@
             0x10EC => match device_code { // REALTEK
                 0x8139 => {
                     session.items.push(RTL8139::new(pci));
-<<<<<<< HEAD
-                },
-                _ => ()
-=======
                 }
                 _ => (),
->>>>>>> 6f5ac6db
             },
             0x8086 => match device_code { // INTEL
                 0x100E => {
