--- conflicted
+++ resolved
@@ -226,11 +226,7 @@
 }
 
 impl IntelHDA {
-<<<<<<< HEAD
     pub unsafe fn init(&self) {
-=======
-    pub unsafe fn init(&mut self) {
->>>>>>> b42427b9
         d("Intel HDA on: ");
         dh(self.base);
         if self.memory_mapped {
