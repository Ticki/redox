use redox::get_slice::GetSlice;
use redox::ops::DerefMut;
use redox::string::*;
use redox::vec::Vec;
use redox::boxed::Box;
use redox::fs::*;
use redox::io::*;
use redox::env::*;
use redox::time::Duration;
use redox::to_num::*;
use redox::hashmap::HashMap;
use redox::process;

<<<<<<< HEAD
/* Magic { */
static mut application: *mut Application<'static> = 0 as *mut Application;
/* } Magic */
=======
// Magic Macros {
static mut application: *mut Application<'static> = 0 as *mut Application;

/// Execute a command
macro_rules! exec {
    ($cmd:expr) => ({
        unsafe {
            (*application).on_command(&$cmd.to_string());
        }
    })
}
// } Magic Macros
>>>>>>> b3b628be

/// Structure which represents a Terminal's command.
/// This command structure contains a name, and the code which run the functionnality associated to this one, with zero, one or several argument(s).
/// # Example
/// ```
/// let my_command = Command {
///     name: "my_command",
///     main: box|args: &Vec<String>| {
///         println!("Say 'hello' to my command! :-D");
///     }
/// }
/// ```
pub struct Command<'a> {
    pub name: &'a str,
    pub help: &'a str,
    pub main: Box<Fn(&Vec<String>)>,
}

impl<'a> Command<'a> {
    /// Return the vector of the commands
    // TODO: Use a more efficient collection instead
    pub fn vec() -> Vec<Self> {
        let mut commands: Vec<Self> = Vec::new();

        commands.push(Command {
            name: "cat",
            help: "To display a file in the output\n    cat <your_file>",
            main: Box::new(|args: &Vec<String>| {
                let path = {
                    match args.get(1) {
                        Some(arg) => arg.clone(),
                        None => String::new(),
                    }
                };

                if let Some(mut file) = File::open(&path) {
                    let mut string = String::new();
                    match file.read_to_string(&mut string) {
                        Some(_) => println!("{}", string),
                        None => println!("Failed to read: {}", path),
                    }
                } else {
                    println!("Failed to open file: {}", path);
                }
            }),
        });

        commands.push(Command {
            name: "cd",
            help: "To change the current directory\n    cd <your_destination>",
            main: Box::new(|args: &Vec<String>| {
                match args.get(1) {
                    Some(path) => {
                        if !change_cwd(&path) {
                            println!("Bad path: {}", path);
                        }
                    }
                    None => println!("No path given"),
                }
            }),
        });

        commands.push(Command {
            name: "echo",
            help: "To display some text in the output\n    echo Hello world!",
            main: Box::new(|args: &Vec<String>| {
                let echo = args.iter()
                               .skip(1)
                               .fold(String::new(), |string, arg| string + " " + arg);
                println!("{}", echo.trim());
            }),
        });

        commands.push(Command {
            name: "else",
            help: "",
            main: Box::new(|_: &Vec<String>| {}),
        });

        commands.push(Command {
            name: "exec",
            help: "To execute a binary in the output\n    exec <my_binary>",
            main: Box::new(|args: &Vec<String>| {
                if let Some(path) = args.get(1) {
                    let mut command = process::Command::new(path);
                    for arg in args.get_slice(Some(2), None) {
                        command.arg(arg);
                    }

                    if let Some(mut child) = command.spawn() {
                        if let Some(status) = child.wait() {
                            if let Some(code) = status.code() {
                                unsafe { (*application).set_var("?", &format!("{}", code)) };
                            } else {
                                println!("{}: No child exit code", path);
                            }
                        } else {
                            println!("{}: Failed to wait", path);
                        }
                    } else {
                        println!("{}: Failed to execute", path);
                    }
                }
            }),
        });

        commands.push(Command {
            name: "exit",
            help: "To exit the curent session",
            main: Box::new(|_: &Vec<String>| {}),
        });

        commands.push(Command {
            name: "fi",
            help: "",
            main: Box::new(|_: &Vec<String>| {}),
        });

        commands.push(Command {
            name: "if",
            help: "",
            main: Box::new(|_: &Vec<String>| {}),
        });

        commands.push(Command {
            name: "ls",
            help: "To list the content of the current directory\n    ls",
            main: Box::new(|args: &Vec<String>| {
                let path = {
                    match args.get(1) {
                        Some(arg) => arg.clone(),
                        None => String::new(),
                    }
                };

                if let Some(dir) = read_dir(&path) {
                    for entry in dir {
                        println!("{}", entry.path());
                    }
                } else {
                    println!("Failed to open directory: {}", path);
                }
            }),
        });

        commands.push(Command {
            name: "mkdir",
            help: "To create a directory in the current directory\n    mkdir <my_new_directory>",
            main: Box::new(|args: &Vec<String>| {
                match args.get(1) {
                    Some(dir_name) => if DirEntry::create(dir_name).is_none() {
                        println!("Failed to create {}", dir_name);
                    },
                    None => println!("No name provided"),
                }
            }),
        });

        commands.push(Command {
            name: "pwd",
            help: "To output the path of the current directory\n    pwd",
            main: Box::new(|_: &Vec<String>| {
                if let Some(file) = File::open("") {
                    if let Some(path) = file.path() {
                        println!("{}", path);
                    } else {
                        println!("Could not get the path");
                    }
                } else {
                    println!("Could not open the working directory");
                }
            }),
        });

        commands.push(Command {
            name: "read",
            help: "To read some variables\n    read <my_variable>",
            main: Box::new(|_: &Vec<String>| {}),
        });

        commands.push(Command {
            name: "run",
            help: "Reads and runs a script file\n    run <my_script>",
            main: Box::new(|args: &Vec<String>| {
                if let Some(path) = args.get(1) {

                    let mut commands = String::new();
                    if let Some(mut file) = File::open(path) {
                        file.read_to_string(&mut commands);
                    }

                    for command in commands.split('\n') {
                        unsafe {
                            (*application).on_command(&command);
                        }
                    }
                }
            }),
        });

        commands.push(Command {
            name: "sleep",
            help: "Make a sleep in the current session\n    sleep <number_of_seconds>",
            main: Box::new(|args: &Vec<String>| {
                let secs = {
                    match args.get(1) {
                        Some(arg) => arg.to_num() as i64,
                        None => 0,
                    }
                };

                let nanos = {
                    match args.get(2) {
                        Some(arg) => arg.to_num() as i32,
                        None => 0,
                    }
                };

                println!("Sleep: {} {}", secs, nanos);
                let remaining = Duration::new(secs, nanos).sleep();
                println!("Remaining: {} {}", remaining.secs, remaining.nanos);
            }),
        });

        commands.push(Command {
            name: "send",
            help: "To send data, via an URL\n    send <url> <data>",
            main: Box::new(|args: &Vec<String>| {
                if args.len() < 3 {
                    println!("Error: incorrect arguments");
                    println!("Usage: send <url> <data>");
                    return;
                }

                let path = {
                    match args.get(1) {
                        Some(arg) => arg.clone(),
                        None => String::new(),
                    }
                };

                if let Some(mut file) = File::open(&path) {
                    println!("URL: {:?}", file.path());

                    let string: String = args.iter()
                                             .skip(2)
                                             .fold(String::new(), |s, arg| s + " " + arg) +
                                         "\r\n\r\n";

                    match file.write(string.trim_left().as_bytes()) {
                        Some(size) => println!("Wrote {} bytes", size),
                        None => println!("Failed to write"),
                    }

                    let mut string = String::new();
                    match file.read_to_string(&mut string) {
                        Some(_) => println!("{}", string),
                        None => println!("Failed to read"),
                    }
                }
            }),
        });

        // Simple command to create a file, in the current directory
        // The file has got the name given as the first argument of the command
        // If the command have no arguments, the command don't create the file
        commands.push(Command {
            name: "touch",
            help: "To create a file, in the current directory\n    touch <my_file>",
            main: Box::new(|args: &Vec<String>| {
                match args.get(1) {
                    Some(file_name) => if File::create(file_name).is_none() {
                        println!("Failed to create: {}", file_name);
                    },
                    None => println!("No name provided"),
                }
            }),
        });

        commands.push(Command {
            name: "url_hex",
            help: "",
            main: Box::new(|args: &Vec<String>| {
                let path = {
                    match args.get(1) {
                        Some(arg) => arg.clone(),
                        None => String::new(),
                    }
                };

                if let Some(mut file) = File::open(&path) {
                    let mut vec: Vec<u8> = Vec::new();
                    match file.read_to_end(&mut vec) {
                        Some(_) => {
                            let mut line = "HEX:".to_string();
                            for byte in vec.iter() {
                                line = line + " " + &format!("{:X}", *byte);
                            }
                            println!("{}", line);
                        }
                        None => println!("Failed to read"),
                    }
                }
            }),
        });

        commands.push(Command {
            name: "wget",
            help: "To make some requests at a given host, using TCP protocol\n    wget <host> \
                   <request>",
            main: Box::new(|args: &Vec<String>| {
                if let Some(host) = args.get(1) {
                    if let Some(req) = args.get(2) {
                        if let Some(mut con) = File::open(&("tcp://".to_string() + host)) {
                            con.write(("GET ".to_string() + req + " HTTP/1.1").as_bytes());

                            let mut res = Vec::new();
                            con.read_to_end(&mut res);

                            if let Some(mut file) = File::open(&req) {
                                file.write(&res);
                            }
                        }
                    } else {
                        println!("No request given");
                    }
                } else {
                    println!("No url given");
                }
            }),
        });

        let mut command_helper: HashMap<String, String> = HashMap::new();

        for c in commands.iter() {
            command_helper.insert(c.name.clone().to_string(), c.help.clone().to_string());
        }

        commands.push(Command {
            name: "man",
            help: "Display a little helper for a given command\n    man ls",
            main: Box::new(move |args: &Vec<String>| {
                if let Some(command) = args.get(1) {
                    if command_helper.contains_key(&command) {
                        match command_helper.get(&command) {
                            Some(help) => println!("{}", help),
                            None => println!("Command helper not found [run 'help']..."),
                        }
                    } else {
                        println!("Command helper not found [run 'help']...");
                    }
                } else {
                    println!("Please to specify a command!");
                }
            }),
        });

        let command_list = commands.iter().fold(String::new(), |l, c| l + " " + c.name);

        commands.push(Command {
            name: "help",
            help: "Print current commands to call",
            main: Box::new(move |_: &Vec<String>| {
                println!("Commands:{}", command_list);
            }),
        });

        commands
    }
}

/// A (env) variable
pub struct Variable {
    pub name: String,
    pub value: String,
}

pub struct Mode {
    value: bool,
}

/// An application
pub struct Application<'a> {
    commands: Vec<Command<'a>>,
    variables: Vec<Variable>,
    modes: Vec<Mode>,
}

impl<'a> Application<'a> {
    /// Create a new empty application
    pub fn new() -> Self {
        return Application {
            commands: Command::vec(),
            variables: Vec::new(),
            modes: Vec::new(),
        };
    }

    fn on_command(&mut self, command_string: &str) {
        // Comment
        if command_string.starts_with('#') {
            return;
        }

        // Show variables
        if command_string == "$" {
            for variable in self.variables.iter() {
                println!("{}={}", variable.name, variable.value);
            }
            return;
        }

        // Explode into arguments, replace variables
        let mut args: Vec<String> = Vec::<String>::new();
        for arg in command_string.split(' ') {
            if !arg.is_empty() {
                if arg.starts_with('$') {
                    let name = arg[1..arg.len()].to_string();
                    for variable in self.variables.iter() {
                        if variable.name == name {
                            args.push(variable.value.clone());
                            break;
                        }
                    }
                } else {
                    args.push(arg.to_string());
                }
            }
        }

        // Execute commands
        if let Some(cmd) = args.get(0) {
            if cmd == "if" {
                let mut value = false;

                if let Some(left) = args.get(1) {
                    if let Some(cmp) = args.get(2) {
                        if let Some(right) = args.get(3) {
                            if cmp == "==" {
                                value = *left == *right;
                            } else if cmp == "!=" {
                                value = *left != *right;
                            } else if cmp == ">" {
                                value = left.to_num_signed() > right.to_num_signed();
                            } else if cmp == ">=" {
                                value = left.to_num_signed() >= right.to_num_signed();
                            } else if cmp == "<" {
                                value = left.to_num_signed() < right.to_num_signed();
                            } else if cmp == "<=" {
                                value = left.to_num_signed() <= right.to_num_signed();
                            } else {
                                println!("Unknown comparison: {}", cmp);
                            }
                        } else {
                            println!("No right hand side");
                        }
                    } else {
                        println!("No comparison operator");
                    }
                } else {
                    println!("No left hand side");
                }

                self.modes.insert(0, Mode { value: value });
                return;
            }

            if cmd == "else" {
                let mut syntax_error = false;
                match self.modes.get_mut(0) {
                    Some(mode) => mode.value = !mode.value,
                    None => syntax_error = true,
                }
                if syntax_error {
                    println!("Syntax error: else found with no previous if");
                }
                return;
            }

            if cmd == "fi" {
                let mut syntax_error = false;
                if !self.modes.is_empty() {
                    self.modes.remove(0);
                } else {
                    syntax_error = true;
                }
                if syntax_error {
                    println!("Syntax error: fi found with no previous if");
                }
                return;
            }

            for mode in self.modes.iter() {
                if !mode.value {
                    return;
                }
            }

            if cmd == "read" {
                for i in 1..args.len() {
                    if let Some(arg_original) = args.get(i) {
                        let arg = arg_original.trim();
                        print!("{}=", arg);
                        if let Some(value_original) = readln!() {
                            let value = value_original.trim();
                            self.set_var(arg, value);
                        }
                    }
                }
            }

            // Set variables
            if let Some(i) = cmd.find('=') {
                let name = cmd[0..i].trim();
                let mut value = cmd[i + 1..cmd.len()].trim().to_string();

                for i in 1..args.len() {
                    if let Some(arg) = args.get(i) {
                        value = value + " " + &arg;
                    }
                }

                self.set_var(name, &value);
                return;
            }

            // Commands
            for command in self.commands.iter() {
                if &command.name == cmd {
                    (*command.main)(&args);
                    return;
                }
            }

            println!("Unknown command: '{}'", cmd);
        }
    }


    pub fn set_var(&mut self, name: &str, value: &str) {
        if name.is_empty() {
            return;
        }

        if value.is_empty() {
            let mut remove = -1;
            for i in 0..self.variables.len() {
                match self.variables.get(i) {
                    Some(variable) => if variable.name == name {
                        remove = i as isize;
                        break;
                    },
                    None => break,
                }
            }

            if remove >= 0 {
                self.variables.remove(remove as usize);
            }
        } else {
            for variable in self.variables.iter_mut() {
                if variable.name == name {
                    variable.value = value.to_string();
                    return;
                }
            }

            self.variables.push(Variable {
                name: name.to_string(),
                value: value.to_string(),
            });
        }
    }

    /// Method to return the current directory
    /// If the current directory cannot be found, a default string ("?") will be returned
    pub fn get_current_directory(&mut self) -> String {
        // Return the current path
        File::open("")
            .and_then(|file| file.path())
            .unwrap_or("?".to_string())
    }

    /// Run the application
    pub fn main(&mut self) {
        println!("Type help for a command list");
        if let Some(arg) = args().get(1) {
            let command = "run ".to_string() + arg;
            println!("user@redox:{}# {}", self.get_current_directory(), command);
            self.on_command(&command);
        }

        loop {
            for mode in self.modes.iter().rev() {
                if mode.value {
                    print!("+ ");
                } else {
                    print!("- ");
                }
            }
            print!("user@redox:{}# ", self.get_current_directory());
            if let Some(command_original) = readln!() {
                let command = command_original.trim();
                if command == "exit" {
<<<<<<< HEAD
                    break;
=======
                    println!("Exit temporarily blocked (due to using terminal as init)")
                    // break;
>>>>>>> b3b628be
                } else if !command.is_empty() {
                    self.on_command(&command);
                }
            } else {
                break;
            }
        }
    }
}

pub fn main() {
    unsafe {
        let mut app = Box::new(Application::new());
        application = app.deref_mut();
        app.main();
    }
}<|MERGE_RESOLUTION|>--- conflicted
+++ resolved
@@ -11,11 +11,6 @@
 use redox::hashmap::HashMap;
 use redox::process;
 
-<<<<<<< HEAD
-/* Magic { */
-static mut application: *mut Application<'static> = 0 as *mut Application;
-/* } Magic */
-=======
 // Magic Macros {
 static mut application: *mut Application<'static> = 0 as *mut Application;
 
@@ -28,7 +23,6 @@
     })
 }
 // } Magic Macros
->>>>>>> b3b628be
 
 /// Structure which represents a Terminal's command.
 /// This command structure contains a name, and the code which run the functionnality associated to this one, with zero, one or several argument(s).
@@ -633,12 +627,7 @@
             if let Some(command_original) = readln!() {
                 let command = command_original.trim();
                 if command == "exit" {
-<<<<<<< HEAD
                     break;
-=======
-                    println!("Exit temporarily blocked (due to using terminal as init)")
-                    // break;
->>>>>>> b3b628be
                 } else if !command.is_empty() {
                     self.on_command(&command);
                 }
