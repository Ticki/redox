--- conflicted
+++ resolved
@@ -1,8 +1,4 @@
 use std::collections::BTreeMap;
-<<<<<<< HEAD
-use std::get_slice::GetSlice;
-=======
->>>>>>> b1402804
 use std::ops::DerefMut;
 use std::string::String;
 use std::vec::Vec;
@@ -11,10 +7,6 @@
 use std::io::{Read, Write};
 use std::env;
 use std::time::Duration;
-<<<<<<< HEAD
-use std::to_num::*;
-=======
->>>>>>> b1402804
 use std::process;
 
 use self::to_num::ToNum;
@@ -244,11 +236,7 @@
             help: "To remove a file, in the current directory\n    rm <my_file>",
             main: Box::new(|args: &Vec<String>| {
                 match args.get(1) {
-<<<<<<< HEAD
-                    Some(file_name) => if !unlink(file_name) {
-=======
                     Some(file_name) => if fs::remove_file(file_name).is_err() {
->>>>>>> b1402804
                         println!("Failed to remove: {}", file_name);
                     },
                     None => println!("No name provided"),
