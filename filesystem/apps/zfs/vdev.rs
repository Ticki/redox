--- conflicted
+++ resolved
@@ -26,13 +26,9 @@
     ashift: u64, // block alignment shift
 
     // Top level only
-<<<<<<< HEAD
-    ms_array: u64, // Leaf only
-=======
     ms_array_object: u64,
     ms_group: MetaslabGroup,
     metaslabs: Vec<Metaslab>,
 
     // Leaf only
->>>>>>> b5c93d29
 }