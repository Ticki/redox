--- conflicted
+++ resolved
@@ -104,14 +104,6 @@
                           bytes: &[u8],
                           map_type: MapType) -> Result<(), String> {
     for i in 0..sm.size {
-<<<<<<< HEAD
-        let entry = Entry::from_bytes(&bytes[i * 8..]).unwrap();
-        println!("size:0x{:X}:map_type:0x{:X}:offset:0x{:X}:debug:0x{:X}",
-                 entry.size(),
-                 entry.map_type(),
-                 entry.offset(),
-                 entry.debug());
-=======
         let entry = Entry::from_bytes(&bytes[i*8..]).unwrap();
         let entry_map_type =
             match entry.map_type() {
@@ -124,7 +116,6 @@
             // it's not a debug entry and it's the right map type, add it to the tree
             tree.insert(entry);
         }
->>>>>>> b5c93d29
     }
     tree.in_order(|node| { println!("{:?}", node.value()); });
     
