//To use this, please install zfs-fuse
use redox::*;

use self::dnode::{DNodePhys, ObjectSetPhys};
use self::block_ptr::BlockPtr;
use self::dsl_dataset::DslDatasetPhys;
use self::dsl_dir::DslDirPhys;
use self::dvaddr::DVAddr;
use self::from_bytes::FromBytes;
use self::uberblock::Uberblock;
use self::vdev::VdevLabel;

pub mod block_ptr;
pub mod dnode;
pub mod dsl_dataset;
pub mod dsl_dir;
pub mod dvaddr;
pub mod from_bytes;
pub mod lzjb;
pub mod nvpair;
pub mod nvstream;
pub mod uberblock;
pub mod vdev;
pub mod xdr;
pub mod zap;
pub mod zil_header;

pub struct ZfsReader {
    disk: File,
}

impl ZfsReader {
    //TODO: Error handling
    pub fn read(&mut self, start: usize, length: usize) -> Vec<u8> {
        let mut ret: Vec<u8> = vec![0; length*512];

        self.disk.seek(SeekFrom::Start(start * 512));
        self.disk.read(&mut ret);

        return ret;
    }

    pub fn write(&mut self, block: usize, data: &[u8; 512]) {
        self.disk.seek(SeekFrom::Start(block * 512));
        self.disk.write(data);
    }

    pub fn read_dva(&mut self, dva: &DVAddr) -> Vec<u8> {
        self.read(dva.sector() as usize, dva.asize() as usize)
    }

    pub fn read_block(&mut self, block_ptr: &BlockPtr) -> Option<Vec<u8>> {
        let data = self.read_dva(&block_ptr.dvas[0]);
        match block_ptr.compression() {
            2 => {
                // compression off
                Some(data)
            },
            1 | 3 => {
                // lzjb compression
                let mut decompressed = vec![0; (block_ptr.lsize()*512) as usize];
                lzjb::decompress(&data, &mut decompressed);
                Some(decompressed)
            },
            _ => None,
        }
    }

    pub fn read_type<T: FromBytes>(&mut self, block_ptr: &BlockPtr) -> Option<T> {
        self.read_type_array(block_ptr, 0)
    }

    pub fn read_type_array<T: FromBytes>(&mut self, block_ptr: &BlockPtr, offset: usize) -> Option<T> {
        let data = self.read_block(block_ptr);
        data.and_then(|data| T::from_bytes(&data[offset*mem::size_of::<T>()..]))
    }

<<<<<<< HEAD
    pub fn read_file(&mut self, uberblock: &Uberblock, path: &str) -> Option<String> {
        let red = Color::rgba(255, 127, 127, 255);
        let mos_dva = uberblock.rootbp.dvas[0];
        let mos: ObjectSetPhys = self.read_type(&uberblock.rootbp).unwrap();
        let mos_block_ptr1 = mos.meta_dnode.get_blockptr(0);
        let mos_block_ptr2 = mos.meta_dnode.get_blockptr(1);
        let mos_block_ptr3 = mos.meta_dnode.get_blockptr(2);

        let dnode1: DNodePhys = self.read_type_array(&mos_block_ptr1, 1).unwrap();

        let root_ds: zap::MZapWrapper = self.read_type(dnode1.get_blockptr(0)).unwrap();

        let root_ds_dnode: DNodePhys =
            self.read_type_array(&mos_block_ptr1, root_ds.chunks[0].value as usize).unwrap();

        let dsl_dir = DslDirPhys::from_bytes(root_ds_dnode.get_bonus()).unwrap();
        let head_ds_dnode: DNodePhys =
            self.read_type_array(&mos_block_ptr1, dsl_dir.head_dataset_obj as usize).unwrap();

        let root_dataset = DslDatasetPhys::from_bytes(head_ds_dnode.get_bonus()).unwrap();

        let fs_objset: ObjectSetPhys = self.read_type(&root_dataset.bp).unwrap();

        let mut indirect: BlockPtr = self.read_type_array(fs_objset.meta_dnode.get_blockptr(0), 0).unwrap();
        while indirect.level() > 0 {
            indirect = self.read_type_array(&indirect, 0).unwrap();
        }

        let mut master_node_index = None;
        for i in 0..indirect.lsize() as usize {
            let mut fs_dnode: DNodePhys = self.read_type_array(&indirect, i).unwrap();
            if fs_dnode.object_type == 0x15 {
                master_node_index = Some(i);
                break;
            }
        }

        match master_node_index {
            Some(i) => {
                let mut master_node: DNodePhys = self.read_type_array(&indirect, i).unwrap();
                let master_node_zap: zap::MZapWrapper = self.read_type(master_node.get_blockptr(0)).unwrap();
                let mut root = None;
                for chunk in &master_node_zap.chunks {
                    if chunk.name().unwrap() == "ROOT" {
                        root = Some(chunk.value);
                    }
                }
                match root {
                    Some(root) => {
                        let mut cur_node: DNodePhys = self.read_type_array(&indirect,
                                                                            root as usize).unwrap();
                        let path = path.trim_matches('/');
                        for folder in path.split('/') {
                            let dir_contents: zap::MZapWrapper = self.read_type(cur_node.get_blockptr(0)).unwrap();
                            let mut next_dir = None;
                            for chunk in &dir_contents.chunks {
                                if chunk.name().unwrap().len() == 0 {
                                    break;
                                }
                                if chunk.name().unwrap() == folder {
                                    next_dir = Some(chunk.value);
                                    break;
                                }
                            }
                            match next_dir {
                                Some(next_dir) => {
                                    cur_node = self.read_type_array(&indirect,
                                                                    next_dir as usize).unwrap();
                                    if cur_node.object_type == 0x13 {
                                        break;
                                    }
                                },
                                None => {
                                    println_color!(red, "ERROR: path doesn't exist: {}", path);
                                    return None;
                                },
=======
    pub fn uber(&mut self) -> Option<Uberblock> {
        let mut newest_uberblock: Option<Uberblock> = None;
        for i in 0..128 {
            match Uberblock::from_bytes(&self.read(256 + i * 2, 2)) {
                Some(uberblock) => {
                    let mut newest = false;
                    match newest_uberblock {
                        Some(previous) => {
                            if uberblock.txg > previous.txg {
                                newest = true;
>>>>>>> 38a351f0
                            }
                        }
                        None => newest = true,
                    }

                    if newest {
                        newest_uberblock = Some(uberblock);
                    }
                }
                None => (), //Invalid uberblock
            }
        }
        return newest_uberblock;
    }
}

#[derive(Copy, Clone, PartialEq)]
pub enum ZfsTraverse {
    ThisDir,
    Done,
}

pub struct ZFS {
    pub reader: ZfsReader,
    pub uberblock: Uberblock, // The active uberblock
    fs_objset: ObjectSetPhys,
    master_node: DNodePhys,
    root: u64,
}

impl ZFS {
    pub fn new(disk: File) -> Option<Self> {
        let mut zfs_reader = ZfsReader { disk: disk };

        let uberblock = zfs_reader.uber().unwrap();

<<<<<<< HEAD
    pub fn ls(&mut self, uberblock: &Uberblock, path: &str) -> Option<Vec<String>> {
        let red = Color::rgba(255, 127, 127, 255);
=======
>>>>>>> 38a351f0
        let mos_dva = uberblock.rootbp.dvas[0];
        let mos: ObjectSetPhys = zfs_reader.read_type(&uberblock.rootbp).unwrap();
        let mos_block_ptr1 = mos.meta_dnode.get_blockptr(0);
        let mos_block_ptr2 = mos.meta_dnode.get_blockptr(1);
        let mos_block_ptr3 = mos.meta_dnode.get_blockptr(2);

        // 2nd dnode in MOS points at the root dataset zap
        let dnode1: DNodePhys = zfs_reader.read_type_array(&mos_block_ptr1, 1).unwrap();

        let root_ds: zap::MZapWrapper = zfs_reader.read_type(dnode1.get_blockptr(0)).unwrap();

        let root_ds_dnode: DNodePhys =
            zfs_reader.read_type_array(&mos_block_ptr1, root_ds.chunks[0].value as usize).unwrap();

        let dsl_dir = DslDirPhys::from_bytes(root_ds_dnode.get_bonus()).unwrap();
        let head_ds_dnode: DNodePhys =
            zfs_reader.read_type_array(&mos_block_ptr1, dsl_dir.head_dataset_obj as usize).unwrap();

        let root_dataset = DslDatasetPhys::from_bytes(head_ds_dnode.get_bonus()).unwrap();

        let fs_objset: ObjectSetPhys = zfs_reader.read_type(&root_dataset.bp).unwrap();

        let mut indirect: BlockPtr = zfs_reader.read_type_array(fs_objset.meta_dnode.get_blockptr(0), 0).unwrap();
        while indirect.level() > 0 {
            indirect = zfs_reader.read_type_array(&indirect, 0).unwrap();
        }

        // Master node is always the second object in the object set
        let mut master_node: DNodePhys = zfs_reader.read_type_array(&indirect, 1).unwrap();
        let master_node_zap: zap::MZapWrapper = zfs_reader.read_type(master_node.get_blockptr(0)).unwrap();
        // Find the ROOT zap entry
        let mut root = None;
        for chunk in &master_node_zap.chunks {
            if chunk.name().unwrap() == "ROOT" {
                root = Some(chunk.value);
            }
        }

        Some(ZFS {
            reader: zfs_reader,
            uberblock: uberblock,
            fs_objset: fs_objset,
            master_node: master_node,
            root: root.unwrap(),
        })
    }

    pub fn traverse<F, T>(&mut self, mut f: F) -> Option<T>
        where F: FnMut(&mut ZFS, &str, usize, &mut DNodePhys, &BlockPtr, &mut Option<T>) -> Option<ZfsTraverse>,
    {
        // Given the fs_objset and the object id of the root directory, we can traverse the
        // directory tree.
        // TODO: Cache object id of paths
        // TODO: Calculate path through objset blockptr tree to use
        let mut indirect: BlockPtr = self.reader.read_type_array(self.fs_objset.meta_dnode.get_blockptr(0), 0).unwrap();
        while indirect.level() > 0 {
            indirect = self.reader.read_type_array(&indirect, 0).unwrap();
        }
        // Set the cur_node to the root node, located at an L0 indirect block
        let root = self.root as usize;
        let mut cur_node: DNodePhys = self.reader.read_type_array(&indirect,
                                                                  self.root as usize).unwrap();
        let mut result = None;
        if f(self, "", root, &mut cur_node, &indirect, &mut result) == Some(ZfsTraverse::Done) {
            return result;
        }
        'traverse: loop {
            // Directory dnodes point at zap objects. File/directory names are mapped to their
            // fs_objset object ids.
            let dir_contents: zap::MZapWrapper = self.reader.read_type(cur_node.get_blockptr(0)).unwrap();
            let mut next_dir = None;
            for chunk in &dir_contents.chunks {
                match chunk.name() {
                    Some(chunk_name) => {
                        // Stop once we get to a null entry
                        if chunk_name.len() == 0 {
                            break;
                        }

                        let traverse = f(self, chunk_name, chunk.value as usize,
                                         &mut cur_node, &indirect, &mut result);
                        if let Some(traverse) = traverse {
                            match traverse {
                                ZfsTraverse::ThisDir => {
                                    // Found the folder we were looking for
                                    next_dir = Some(chunk.value);
                                    break;
                                },
                                ZfsTraverse::Done => {
                                    break 'traverse;
                                },
                            }
                        }
                    },
                    None => {
                        // Invalid directory name
                        return None;
                    },
                }
            }
            if next_dir.is_none() {
                break;
            }
        }
        result
    }

    pub fn read_file(&mut self, path: &str) -> Option<Vec<u8>> {
        let path = path.trim_matches('/'); // Robust against different url styles
        let path_end_index = path.rfind('/').map(|i| i+1).unwrap_or(0);
        let path_end = &path[path_end_index..];
        let mut folder_iter = path.split('/');
        let mut folder = folder_iter.next();

        let file_contents =
            self.traverse(|zfs, name, node_id, node, indirect, result| {
                let mut this_dir = false;
                if let Some(folder) = folder {
                    if name == folder {
                        *node = zfs.reader.read_type_array(indirect,
                                                           node_id as usize).unwrap();
                        if name == path_end {
                            if node.object_type != 0x13 {
                                // Not a file
                                return Some(ZfsTraverse::Done);
                            }
                            // Found the file
                            let file_contents = zfs.reader.read_block(node.get_blockptr(0)).unwrap();
                            // TODO: Read file size from ZPL rather than look for terminating 0
                            let file_contents: Vec<u8> = file_contents.into_iter().take_while(|c| *c != 0).collect();
                            *result = Some(file_contents);
                            return Some(ZfsTraverse::Done);
                        }
                        this_dir = true;
                    }
                }
                if this_dir {
                    if node.object_type != 0x14 {
                        // Not a folder
                        return Some(ZfsTraverse::Done);
                    }
                    folder = folder_iter.next();
                    return Some(ZfsTraverse::ThisDir);
                }
                None
            });

        file_contents
    }

    pub fn ls(&mut self, path: &str) -> Option<Vec<String>> {
        let path = path.trim_matches('/'); // Robust against different url styles
        let path_end_index = path.rfind('/').map(|i| i+1).unwrap_or(0);
        let path_end = &path[path_end_index..];
        let mut folder_iter = path.split('/');
        let mut folder = folder_iter.next();

        let file_contents =
            self.traverse(|zfs, name, node_id, node, indirect, result| {
                let mut this_dir = false;
                if let Some(folder) = folder {
                    if name == folder {
                        if folder == path_end {
                            *node = zfs.reader.read_type_array(indirect,
                                                               node_id as usize).unwrap();
                            let dir_contents: zap::MZapWrapper = zfs.reader
                                                                    .read_type(node.get_blockptr(0))
                                                                    .unwrap();

                            let ls: Vec<String> =
                                dir_contents.chunks
                                            .iter()
                                            .map(|x| {
                                                if x.value & 0xF000000000000000 == 0x4000000000000000 {
                                                    x.name().unwrap().to_string() + "/"
                                                }else{
                                                    x.name().unwrap().to_string()
                                                }
                                            })
                                            .take_while(|x| x.len() > 0)
                                            .collect();
                            *result = Some(ls);
                            return Some(ZfsTraverse::Done);
                        }
                        this_dir = true;
                    }
                }
                if this_dir {
                    folder = folder_iter.next();
                    return Some(ZfsTraverse::ThisDir);
                }
                None
            });

        file_contents
    }
}

//TODO: Find a way to remove all the to_string's
pub fn main() {
    console_title("ZFS");

    let red = Color::rgba(255, 127, 127, 255);
    let green = Color::rgba(127, 255, 127, 255);
    let blue = Color::rgba(127, 127, 255, 255);

    println!("Type open zfs.img to open the image file");

    let mut zfs_option: Option<ZFS> = None;

    while let Some(line) = readln!() {
        let mut args: Vec<String> = Vec::new();
        for arg in line.split(' ') {
            args.push(arg.to_string());
        }

        if let Some(command) = args.get(0) {
            println!("# {}", line);

            let mut close = false;
            match zfs_option {
                Some(ref mut zfs) => {
                    if command == "uber" {
                        let ref uberblock = zfs.uberblock;
                        //128 KB of ubers after 128 KB of other stuff
                        println_color!(green, "Newest Uberblock {:X}", zfs.uberblock.magic);
                        println!("Version {}", uberblock.version);
                        println!("TXG {}", uberblock.txg);
                        println!("GUID {:X}", uberblock.guid_sum);
                        println!("Timestamp {}", uberblock.timestamp);
                        println!("ROOTBP[0] {:?}", uberblock.rootbp.dvas[0]);
                        println!("ROOTBP[1] {:?}", uberblock.rootbp.dvas[1]);
                        println!("ROOTBP[2] {:?}", uberblock.rootbp.dvas[2]);
                    } else if command == "vdev_label" {
                        match VdevLabel::from_bytes(&zfs.reader.read(0, 256 * 2)) {
                            Some(ref mut vdev_label) => {
                                let mut xdr = xdr::MemOps::new(&mut vdev_label.nv_pairs);
                                let nv_list = nvstream::decode_nv_list(&mut xdr);
                                println_color!(green, "Got nv_list:\n{:?}", nv_list);
                            },
                            None => { println_color!(red, "Couldn't read vdev_label"); },
                        }
                    } else if command == "file" {
                        match args.get(1) {
                            Some(arg) => {
                                let file = zfs.read_file(arg.as_str());
                                match file {
                                    Some(file) => {
                                        println!("File contents: {}", str::from_utf8(file.as_slice()).unwrap());
                                    },
                                    None => println_color!(red, "Failed to read file"),
                                }
                            }
                            None => println_color!(red, "Usage: file <path>"),
                        }
                    } else if command == "ls" {
                        match args.get(1) {
                            Some(arg) => {
                                let ls = zfs.ls(arg.as_str());
                                match ls {
                                    Some(ls) => {
                                        for item in &ls {
                                            print!("{}\t", item);
                                        }
                                    },
                                    None => println_color!(red, "Failed to read directory"),
                                }
                            }
                            None => println_color!(red, "Usage: ls <path>"),
                        }
                    } else if command == "mos" {
                        let ref uberblock = zfs.uberblock;
                        let mos_dva = uberblock.rootbp.dvas[0];
                        println_color!(green, "DVA: {:?}", mos_dva);
                        println_color!(green, "type: {:X}", uberblock.rootbp.object_type());
                        println_color!(green, "checksum: {:X}", uberblock.rootbp.checksum());
                        println_color!(green, "compression: {:X}", uberblock.rootbp.compression());
                        println!("Reading {} sectors starting at {}", mos_dva.asize(), mos_dva.sector());
                        let obj_set: Option<ObjectSetPhys> = zfs.reader.read_type(&uberblock.rootbp);
                        if let Some(ref obj_set) = obj_set {
                            println_color!(green, "Got meta object set");
                            println_color!(green, "os_type: {:X}", obj_set.os_type);
                            println_color!(green, "meta dnode: {:?}\n", obj_set.meta_dnode);

                            println_color!(green, "Reading MOS...");
                            let mos_block_ptr = obj_set.meta_dnode.get_blockptr(0);
                            let mos_array_dva = mos_block_ptr.dvas[0];

                            println_color!(green, "DVA: {:?}", mos_array_dva);
                            println_color!(green, "type: {:X}", mos_block_ptr.object_type());
                            println_color!(green, "checksum: {:X}", mos_block_ptr.checksum());
                            println_color!(green, "compression: {:X}", mos_block_ptr.compression());
                            println!("Reading {} sectors starting at {}", mos_array_dva.asize(), mos_array_dva.sector());
                            let dnode: Option<DNodePhys> = zfs.reader.read_type_array(&mos_block_ptr, 1);
                            println_color!(green, "Got MOS dnode array");
                            println_color!(green, "dnode: {:?}", dnode);

                            if let Some(ref dnode) = dnode {
                                println_color!(green, "Reading object directory zap object...");
                                let zap_obj: Option<zap::MZapWrapper> = zfs.reader.read_type(dnode.get_blockptr(0));
                                println!("{:?}", zap_obj);
                            }
                        }
                    } else if command == "dump" {
                        match args.get(1) {
                            Some(arg) => {
                                let sector = arg.to_num();
                                println_color!(green, "Dump sector: {}", sector);

                                let data = zfs.reader.read(sector, 1);
                                for i in 0..data.len() {
                                    if i % 32 == 0 {
                                        print!("\n{:X}:", i);
                                    }
                                    if let Some(byte) = data.get(i) {
                                        print!(" {:X}", *byte);
                                    } else {
                                        println!(" !");
                                    }
                                }
                                print!("\n");
                            }
                            None => println_color!(red, "No sector specified!"),
                        }
                    } else if command == "close" {
                        println_color!(red, "Closing");
                        close = true;
                    } else {
                        println_color!(blue, "Commands: uber vdev_label mos file ls dump close");
                    }
                }
                None => {
                    if command == "open" {
                        match args.get(1) {
                            Some(arg) => {
                                match File::open(arg) {
                                    Some(file) => {
                                        println_color!(green, "Open: {}", arg);
                                        zfs_option = ZFS::new(file);
                                    },
                                    None => println_color!(red, "File not found!"),
                                }
                            }
                            None => println_color!(red, "No file specified!"),
                        }
                    } else {
                        println_color!(blue, "Commands: open");
                    }
                }
            }
            if close {
                zfs_option = None;
            }
        }
    }
}<|MERGE_RESOLUTION|>--- conflicted
+++ resolved
@@ -75,84 +75,6 @@
         data.and_then(|data| T::from_bytes(&data[offset*mem::size_of::<T>()..]))
     }
 
-<<<<<<< HEAD
-    pub fn read_file(&mut self, uberblock: &Uberblock, path: &str) -> Option<String> {
-        let red = Color::rgba(255, 127, 127, 255);
-        let mos_dva = uberblock.rootbp.dvas[0];
-        let mos: ObjectSetPhys = self.read_type(&uberblock.rootbp).unwrap();
-        let mos_block_ptr1 = mos.meta_dnode.get_blockptr(0);
-        let mos_block_ptr2 = mos.meta_dnode.get_blockptr(1);
-        let mos_block_ptr3 = mos.meta_dnode.get_blockptr(2);
-
-        let dnode1: DNodePhys = self.read_type_array(&mos_block_ptr1, 1).unwrap();
-
-        let root_ds: zap::MZapWrapper = self.read_type(dnode1.get_blockptr(0)).unwrap();
-
-        let root_ds_dnode: DNodePhys =
-            self.read_type_array(&mos_block_ptr1, root_ds.chunks[0].value as usize).unwrap();
-
-        let dsl_dir = DslDirPhys::from_bytes(root_ds_dnode.get_bonus()).unwrap();
-        let head_ds_dnode: DNodePhys =
-            self.read_type_array(&mos_block_ptr1, dsl_dir.head_dataset_obj as usize).unwrap();
-
-        let root_dataset = DslDatasetPhys::from_bytes(head_ds_dnode.get_bonus()).unwrap();
-
-        let fs_objset: ObjectSetPhys = self.read_type(&root_dataset.bp).unwrap();
-
-        let mut indirect: BlockPtr = self.read_type_array(fs_objset.meta_dnode.get_blockptr(0), 0).unwrap();
-        while indirect.level() > 0 {
-            indirect = self.read_type_array(&indirect, 0).unwrap();
-        }
-
-        let mut master_node_index = None;
-        for i in 0..indirect.lsize() as usize {
-            let mut fs_dnode: DNodePhys = self.read_type_array(&indirect, i).unwrap();
-            if fs_dnode.object_type == 0x15 {
-                master_node_index = Some(i);
-                break;
-            }
-        }
-
-        match master_node_index {
-            Some(i) => {
-                let mut master_node: DNodePhys = self.read_type_array(&indirect, i).unwrap();
-                let master_node_zap: zap::MZapWrapper = self.read_type(master_node.get_blockptr(0)).unwrap();
-                let mut root = None;
-                for chunk in &master_node_zap.chunks {
-                    if chunk.name().unwrap() == "ROOT" {
-                        root = Some(chunk.value);
-                    }
-                }
-                match root {
-                    Some(root) => {
-                        let mut cur_node: DNodePhys = self.read_type_array(&indirect,
-                                                                            root as usize).unwrap();
-                        let path = path.trim_matches('/');
-                        for folder in path.split('/') {
-                            let dir_contents: zap::MZapWrapper = self.read_type(cur_node.get_blockptr(0)).unwrap();
-                            let mut next_dir = None;
-                            for chunk in &dir_contents.chunks {
-                                if chunk.name().unwrap().len() == 0 {
-                                    break;
-                                }
-                                if chunk.name().unwrap() == folder {
-                                    next_dir = Some(chunk.value);
-                                    break;
-                                }
-                            }
-                            match next_dir {
-                                Some(next_dir) => {
-                                    cur_node = self.read_type_array(&indirect,
-                                                                    next_dir as usize).unwrap();
-                                    if cur_node.object_type == 0x13 {
-                                        break;
-                                    }
-                                },
-                                None => {
-                                    println_color!(red, "ERROR: path doesn't exist: {}", path);
-                                    return None;
-                                },
-=======
     pub fn uber(&mut self) -> Option<Uberblock> {
         let mut newest_uberblock: Option<Uberblock> = None;
         for i in 0..128 {
@@ -163,7 +85,6 @@
                         Some(previous) => {
                             if uberblock.txg > previous.txg {
                                 newest = true;
->>>>>>> 38a351f0
                             }
                         }
                         None => newest = true,
@@ -200,11 +121,6 @@
 
         let uberblock = zfs_reader.uber().unwrap();
 
-<<<<<<< HEAD
-    pub fn ls(&mut self, uberblock: &Uberblock, path: &str) -> Option<Vec<String>> {
-        let red = Color::rgba(255, 127, 127, 255);
-=======
->>>>>>> 38a351f0
         let mos_dva = uberblock.rootbp.dvas[0];
         let mos: ObjectSetPhys = zfs_reader.read_type(&uberblock.rootbp).unwrap();
         let mos_block_ptr1 = mos.meta_dnode.get_blockptr(0);
