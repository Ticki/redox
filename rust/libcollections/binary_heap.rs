// Copyright 2013-2014 The Rust Project Developers. See the COPYRIGHT
// file at the top-level directory of this distribution and at
// http://rust-lang.org/COPYRIGHT.
//
// Licensed under the Apache License, Version 2.0 <LICENSE-APACHE or
// http://www.apache.org/licenses/LICENSE-2.0> or the MIT license
// <LICENSE-MIT or http://opensource.org/licenses/MIT>, at your
// option. This file may not be copied, modified, or distributed
// except according to those terms.

//! A priority queue implemented with a binary heap.
//!
//! Insertion and popping the largest element have `O(log n)` time complexity.
//! Checking the largest element is `O(1)`. Converting a vector to a binary heap
//! can be done in-place, and has `O(n)` complexity. A binary heap can also be
//! converted to a sorted vector in-place, allowing it to be used for an `O(n
//! log n)` in-place heapsort.
//!
//! # Examples
//!
//! This is a larger example that implements [Dijkstra's algorithm][dijkstra]
//! to solve the [shortest path problem][sssp] on a [directed graph][dir_graph].
//! It shows how to use `BinaryHeap` with custom types.
//!
//! [dijkstra]: http://en.wikipedia.org/wiki/Dijkstra%27s_algorithm
//! [sssp]: http://en.wikipedia.org/wiki/Shortest_path_problem
//! [dir_graph]: http://en.wikipedia.org/wiki/Directed_graph
//!
//! ```
//! use std::cmp::Ordering;
//! use std::collections::BinaryHeap;
//! use std::usize;
//!
//! #[derive(Copy, Clone, Eq, PartialEq)]
//! struct State {
//!     cost: usize,
//!     position: usize,
//! }
//!
//! // The priority queue depends on `Ord`.
//! // Explicitly implement the trait so the queue becomes a min-heap
//! // instead of a max-heap.
//! impl Ord for State {
//!     fn cmp(&self, other: &State) -> Ordering {
//!         // Notice that the we flip the ordering here
//!         other.cost.cmp(&self.cost)
//!     }
//! }
//!
//! // `PartialOrd` needs to be implemented as well.
//! impl PartialOrd for State {
//!     fn partial_cmp(&self, other: &State) -> Option<Ordering> {
//!         Some(self.cmp(other))
//!     }
//! }
//!
//! // Each node is represented as an `usize`, for a shorter implementation.
//! struct Edge {
//!     node: usize,
//!     cost: usize,
//! }
//!
//! // Dijkstra's shortest path algorithm.
//!
//! // Start at `start` and use `dist` to track the current shortest distance
//! // to each node. This implementation isn't memory-efficient as it may leave duplicate
//! // nodes in the queue. It also uses `usize::MAX` as a sentinel value,
//! // for a simpler implementation.
//! fn shortest_path(adj_list: &Vec<Vec<Edge>>, start: usize, goal: usize) -> usize {
//!     // dist[node] = current shortest distance from `start` to `node`
//!     let mut dist: Vec<_> = (0..adj_list.len()).map(|_| usize::MAX).collect();
//!
//!     let mut heap = BinaryHeap::new();
//!
//!     // We're at `start`, with a zero cost
//!     dist[start] = 0;
//!     heap.push(State { cost: 0, position: start });
//!
//!     // Examine the frontier with lower cost nodes first (min-heap)
//!     while let Some(State { cost, position }) = heap.pop() {
//!         // Alternatively we could have continued to find all shortest paths
//!         if position == goal { return cost; }
//!
//!         // Important as we may have already found a better way
//!         if cost > dist[position] { continue; }
//!
//!         // For each node we can reach, see if we can find a way with
//!         // a lower cost going through this node
//!         for edge in &adj_list[position] {
//!             let next = State { cost: cost + edge.cost, position: edge.node };
//!
//!             // If so, add it to the frontier and continue
//!             if next.cost < dist[next.position] {
//!                 heap.push(next);
//!                 // Relaxation, we have now found a better way
//!                 dist[next.position] = next.cost;
//!             }
//!         }
//!     }
//!
//!     // Goal not reachable
//!     usize::MAX
//! }
//!
//! fn main() {
//!     // This is the directed graph we're going to use.
//!     // The node numbers correspond to the different states,
//!     // and the edge weights symbolize the cost of moving
//!     // from one node to another.
//!     // Note that the edges are one-way.
//!     //
//!     //                  7
//!     //          +-----------------+
//!     //          |                 |
//!     //          v   1        2    |  2
//!     //          0 -----> 1 -----> 3 ---> 4
//!     //          |        ^        ^      ^
//!     //          |        | 1      |      |
//!     //          |        |        | 3    | 1
//!     //          +------> 2 -------+      |
//!     //           10      |               |
//!     //                   +---------------+
//!     //
//!     // The graph is represented as an adjacency list where each index,
//!     // corresponding to a node value, has a list of outgoing edges.
//!     // Chosen for its efficiency.
//!     let graph = vec![
//!         // Node 0
//!         vec![Edge { node: 2, cost: 10 },
//!              Edge { node: 1, cost: 1 }],
//!         // Node 1
//!         vec![Edge { node: 3, cost: 2 }],
//!         // Node 2
//!         vec![Edge { node: 1, cost: 1 },
//!              Edge { node: 3, cost: 3 },
//!              Edge { node: 4, cost: 1 }],
//!         // Node 3
//!         vec![Edge { node: 0, cost: 7 },
//!              Edge { node: 4, cost: 2 }],
//!         // Node 4
//!         vec![]];
//!
//!     assert_eq!(shortest_path(&graph, 0, 1), 1);
//!     assert_eq!(shortest_path(&graph, 0, 3), 3);
//!     assert_eq!(shortest_path(&graph, 3, 0), 7);
//!     assert_eq!(shortest_path(&graph, 0, 4), 5);
//!     assert_eq!(shortest_path(&graph, 4, 0), usize::MAX);
//! }
//! ```

#![allow(missing_docs)]
#![stable(feature = "rust1", since = "1.0.0")]

use core::iter::FromIterator;
use core::mem::swap;
use core::ptr;
use core::fmt;

use slice;
use vec::{self, Vec};

/// A priority queue implemented with a binary heap.
///
/// This will be a max-heap.
///
/// It is a logic error for an item to be modified in such a way that the
/// item's ordering relative to any other item, as determined by the `Ord`
/// trait, changes while it is in the heap. This is normally only possible
/// through `Cell`, `RefCell`, global state, I/O, or unsafe code.
#[stable(feature = "rust1", since = "1.0.0")]
pub struct BinaryHeap<T> {
    data: Vec<T>,
}

#[stable(feature = "rust1", since = "1.0.0")]
impl<T: Clone> Clone for BinaryHeap<T> {
    fn clone(&self) -> Self {
        BinaryHeap { data: self.data.clone() }
    }

    fn clone_from(&mut self, source: &Self) {
        self.data.clone_from(&source.data);
    }
}

#[stable(feature = "rust1", since = "1.0.0")]
impl<T: Ord> Default for BinaryHeap<T> {
    #[inline]
    fn default() -> BinaryHeap<T> {
        BinaryHeap::new()
    }
}

#[stable(feature = "binaryheap_debug", since = "1.4.0")]
impl<T: fmt::Debug + Ord> fmt::Debug for BinaryHeap<T> {
    fn fmt(&self, f: &mut fmt::Formatter) -> fmt::Result {
        f.debug_list().entries(self.iter()).finish()
    }
}

impl<T: Ord> BinaryHeap<T> {
    /// Creates an empty `BinaryHeap` as a max-heap.
    ///
    /// # Examples
    ///
    /// ```
    /// use std::collections::BinaryHeap;
    /// let mut heap = BinaryHeap::new();
    /// heap.push(4);
    /// ```
    #[stable(feature = "rust1", since = "1.0.0")]
    pub fn new() -> BinaryHeap<T> {
        BinaryHeap { data: vec![] }
    }

    /// Creates an empty `BinaryHeap` with a specific capacity.
    /// This preallocates enough memory for `capacity` elements,
    /// so that the `BinaryHeap` does not have to be reallocated
    /// until it contains at least that many values.
    ///
    /// # Examples
    ///
    /// ```
    /// use std::collections::BinaryHeap;
    /// let mut heap = BinaryHeap::with_capacity(10);
    /// heap.push(4);
    /// ```
    #[stable(feature = "rust1", since = "1.0.0")]
    pub fn with_capacity(capacity: usize) -> BinaryHeap<T> {
        BinaryHeap { data: Vec::with_capacity(capacity) }
    }

    /// Creates a `BinaryHeap` from a vector. This is sometimes called
    /// `heapifying` the vector.
    ///
    /// # Examples
    ///
    /// ```
    /// #![feature(binary_heap_extras)]
    /// # #![allow(deprecated)]
    ///
    /// use std::collections::BinaryHeap;
    /// let heap = BinaryHeap::from_vec(vec![9, 1, 2, 7, 3, 2]);
    /// ```
    #[unstable(feature = "binary_heap_extras",
               reason = "needs to be audited",
               issue = "28147")]
    #[deprecated(since = "1.5.0", reason = "use BinaryHeap::from instead")]
    pub fn from_vec(vec: Vec<T>) -> BinaryHeap<T> {
        BinaryHeap::from(vec)
    }

    /// Returns an iterator visiting all values in the underlying vector, in
    /// arbitrary order.
    ///
    /// # Examples
    ///
    /// ```
    /// use std::collections::BinaryHeap;
    /// let heap = BinaryHeap::from(vec![1, 2, 3, 4]);
    ///
    /// // Print 1, 2, 3, 4 in arbitrary order
    /// for x in heap.iter() {
    ///     println!("{}", x);
    /// }
    /// ```
    #[stable(feature = "rust1", since = "1.0.0")]
    pub fn iter(&self) -> Iter<T> {
        Iter { iter: self.data.iter() }
    }

    /// Returns the greatest item in the binary heap, or `None` if it is empty.
    ///
    /// # Examples
    ///
    /// ```
    /// use std::collections::BinaryHeap;
    /// let mut heap = BinaryHeap::new();
    /// assert_eq!(heap.peek(), None);
    ///
    /// heap.push(1);
    /// heap.push(5);
    /// heap.push(2);
    /// assert_eq!(heap.peek(), Some(&5));
    ///
    /// ```
    #[stable(feature = "rust1", since = "1.0.0")]
    pub fn peek(&self) -> Option<&T> {
        self.data.get(0)
    }

    /// Returns the number of elements the binary heap can hold without reallocating.
    ///
    /// # Examples
    ///
    /// ```
    /// use std::collections::BinaryHeap;
    /// let mut heap = BinaryHeap::with_capacity(100);
    /// assert!(heap.capacity() >= 100);
    /// heap.push(4);
    /// ```
    #[stable(feature = "rust1", since = "1.0.0")]
    pub fn capacity(&self) -> usize {
        self.data.capacity()
    }

    /// Reserves the minimum capacity for exactly `additional` more elements to be inserted in the
    /// given `BinaryHeap`. Does nothing if the capacity is already sufficient.
    ///
    /// Note that the allocator may give the collection more space than it requests. Therefore
    /// capacity can not be relied upon to be precisely minimal. Prefer `reserve` if future
    /// insertions are expected.
    ///
    /// # Panics
    ///
    /// Panics if the new capacity overflows `usize`.
    ///
    /// # Examples
    ///
    /// ```
    /// use std::collections::BinaryHeap;
    /// let mut heap = BinaryHeap::new();
    /// heap.reserve_exact(100);
    /// assert!(heap.capacity() >= 100);
    /// heap.push(4);
    /// ```
    #[stable(feature = "rust1", since = "1.0.0")]
    pub fn reserve_exact(&mut self, additional: usize) {
        self.data.reserve_exact(additional);
    }

    /// Reserves capacity for at least `additional` more elements to be inserted in the
    /// `BinaryHeap`. The collection may reserve more space to avoid frequent reallocations.
    ///
    /// # Panics
    ///
    /// Panics if the new capacity overflows `usize`.
    ///
    /// # Examples
    ///
    /// ```
    /// use std::collections::BinaryHeap;
    /// let mut heap = BinaryHeap::new();
    /// heap.reserve(100);
    /// assert!(heap.capacity() >= 100);
    /// heap.push(4);
    /// ```
    #[stable(feature = "rust1", since = "1.0.0")]
    pub fn reserve(&mut self, additional: usize) {
        self.data.reserve(additional);
    }

    /// Discards as much additional capacity as possible.
    #[stable(feature = "rust1", since = "1.0.0")]
    pub fn shrink_to_fit(&mut self) {
        self.data.shrink_to_fit();
    }

    /// Removes the greatest item from the binary heap and returns it, or `None` if it
    /// is empty.
    ///
    /// # Examples
    ///
    /// ```
    /// use std::collections::BinaryHeap;
    /// let mut heap = BinaryHeap::from(vec![1, 3]);
    ///
    /// assert_eq!(heap.pop(), Some(3));
    /// assert_eq!(heap.pop(), Some(1));
    /// assert_eq!(heap.pop(), None);
    /// ```
    #[stable(feature = "rust1", since = "1.0.0")]
    pub fn pop(&mut self) -> Option<T> {
        self.data.pop().map(|mut item| {
            if !self.is_empty() {
                swap(&mut item, &mut self.data[0]);
                self.sift_down(0);
            }
            item
        })
    }

    /// Pushes an item onto the binary heap.
    ///
    /// # Examples
    ///
    /// ```
    /// use std::collections::BinaryHeap;
    /// let mut heap = BinaryHeap::new();
    /// heap.push(3);
    /// heap.push(5);
    /// heap.push(1);
    ///
    /// assert_eq!(heap.len(), 3);
    /// assert_eq!(heap.peek(), Some(&5));
    /// ```
    #[stable(feature = "rust1", since = "1.0.0")]
    pub fn push(&mut self, item: T) {
        let old_len = self.len();
        self.data.push(item);
        self.sift_up(0, old_len);
    }

    /// Pushes an item onto the binary heap, then pops the greatest item off the queue in
    /// an optimized fashion.
    ///
    /// # Examples
    ///
    /// ```
    /// #![feature(binary_heap_extras)]
    ///
    /// use std::collections::BinaryHeap;
    /// let mut heap = BinaryHeap::new();
    /// heap.push(1);
    /// heap.push(5);
    ///
    /// assert_eq!(heap.push_pop(3), 5);
    /// assert_eq!(heap.push_pop(9), 9);
    /// assert_eq!(heap.len(), 2);
    /// assert_eq!(heap.peek(), Some(&3));
    /// ```
    #[unstable(feature = "binary_heap_extras",
               reason = "needs to be audited",
               issue = "28147")]
    pub fn push_pop(&mut self, mut item: T) -> T {
        match self.data.get_mut(0) {
            None => return item,
            Some(top) => if *top > item {
                swap(&mut item, top);
            } else {
                return item;
            },
        }

        self.sift_down(0);
        item
    }

    /// Pops the greatest item off the binary heap, then pushes an item onto the queue in
    /// an optimized fashion. The push is done regardless of whether the binary heap
    /// was empty.
    ///
    /// # Examples
    ///
    /// ```
    /// #![feature(binary_heap_extras)]
    ///
    /// use std::collections::BinaryHeap;
    /// let mut heap = BinaryHeap::new();
    ///
    /// assert_eq!(heap.replace(1), None);
    /// assert_eq!(heap.replace(3), Some(1));
    /// assert_eq!(heap.len(), 1);
    /// assert_eq!(heap.peek(), Some(&3));
    /// ```
    #[unstable(feature = "binary_heap_extras",
               reason = "needs to be audited",
               issue = "28147")]
    pub fn replace(&mut self, mut item: T) -> Option<T> {
        if !self.is_empty() {
            swap(&mut item, &mut self.data[0]);
            self.sift_down(0);
            Some(item)
        } else {
            self.push(item);
            None
        }
    }

    /// Consumes the `BinaryHeap` and returns the underlying vector
    /// in arbitrary order.
    ///
    /// # Examples
    ///
    /// ```
    /// use std::collections::BinaryHeap;
    /// let heap = BinaryHeap::from(vec![1, 2, 3, 4, 5, 6, 7]);
    /// let vec = heap.into_vec();
    ///
    /// // Will print in some order
    /// for x in vec {
    ///     println!("{}", x);
    /// }
    /// ```
    #[stable(feature = "binary_heap_extras_15", since = "1.5.0")]
    pub fn into_vec(self) -> Vec<T> {
        self.into()
    }

    /// Consumes the `BinaryHeap` and returns a vector in sorted
    /// (ascending) order.
    ///
    /// # Examples
    ///
    /// ```
    /// use std::collections::BinaryHeap;
    ///
    /// let mut heap = BinaryHeap::from(vec![1, 2, 4, 5, 7]);
    /// heap.push(6);
    /// heap.push(3);
    ///
    /// let vec = heap.into_sorted_vec();
    /// assert_eq!(vec, [1, 2, 3, 4, 5, 6, 7]);
    /// ```
    #[stable(feature = "binary_heap_extras_15", since = "1.5.0")]
    pub fn into_sorted_vec(mut self) -> Vec<T> {
        let mut end = self.len();
        while end > 1 {
            end -= 1;
            self.data.swap(0, end);
            self.sift_down_range(0, end);
        }
        self.into_vec()
    }

    // The implementations of sift_up and sift_down use unsafe blocks in
    // order to move an element out of the vector (leaving behind a
    // hole), shift along the others and move the removed element back into the
    // vector at the final location of the hole.
    // The `Hole` type is used to represent this, and make sure
    // the hole is filled back at the end of its scope, even on panic.
    // Using a hole reduces the constant factor compared to using swaps,
    // which involves twice as many moves.
    fn sift_up(&mut self, start: usize, pos: usize) {
        unsafe {
            // Take out the value at `pos` and create a hole.
            let mut hole = Hole::new(&mut self.data, pos);

            while hole.pos() > start {
                let parent = (hole.pos() - 1) / 2;
<<<<<<< HEAD
                if hole.removed() <= hole.get(parent) {
                    break;
                }
=======
                if hole.element() <= hole.get(parent) { break; }
>>>>>>> 3073343d
                hole.move_to(parent);
            }
        }
    }

    /// Take an element at `pos` and move it down the heap,
    /// while its children are larger.
    fn sift_down_range(&mut self, pos: usize, end: usize) {
        unsafe {
            let mut hole = Hole::new(&mut self.data, pos);
            let mut child = 2 * pos + 1;
            while child < end {
                let right = child + 1;
                // compare with the greater of the two children
                if right < end && !(hole.get(child) > hole.get(right)) {
                    child = right;
                }
                // if we are already in order, stop.
                if hole.element() >= hole.get(child) { break; }
                hole.move_to(child);
                child = 2 * hole.pos() + 1;
            }
        }
    }

    fn sift_down(&mut self, pos: usize) {
        let len = self.len();
        self.sift_down_range(pos, len);
    }

    /// Returns the length of the binary heap.
    #[stable(feature = "rust1", since = "1.0.0")]
    pub fn len(&self) -> usize {
        self.data.len()
    }

    /// Checks if the binary heap is empty.
    #[stable(feature = "rust1", since = "1.0.0")]
    pub fn is_empty(&self) -> bool {
        self.len() == 0
    }

    /// Clears the binary heap, returning an iterator over the removed elements.
    ///
    /// The elements are removed in arbitrary order.
    #[inline]
    #[unstable(feature = "drain",
               reason = "matches collection reform specification, \
                         waiting for dust to settle",
               issue = "27711")]
    pub fn drain(&mut self) -> Drain<T> {
        Drain { iter: self.data.drain(..) }
    }

    /// Drops all items from the binary heap.
    #[stable(feature = "rust1", since = "1.0.0")]
    pub fn clear(&mut self) {
        self.drain();
    }
}

/// Hole represents a hole in a slice i.e. an index without valid value
/// (because it was moved from or duplicated).
/// In drop, `Hole` will restore the slice by filling the hole
/// position with the value that was originally removed.
struct Hole<'a, T: 'a> {
    data: &'a mut [T],
    /// `elt` is always `Some` from new until drop.
    elt: Option<T>,
    pos: usize,
}

impl<'a, T> Hole<'a, T> {
    /// Create a new Hole at index `pos`.
    fn new(data: &'a mut [T], pos: usize) -> Self {
        unsafe {
            let elt = ptr::read(&data[pos]);
            Hole {
                data: data,
                elt: Some(elt),
                pos: pos,
            }
        }
    }

    #[inline(always)]
    fn pos(&self) -> usize {
        self.pos
    }

    /// Return a reference to the element removed
    #[inline(always)]
    fn element(&self) -> &T {
        self.elt.as_ref().unwrap()
    }

    /// Return a reference to the element at `index`.
    ///
    /// Panics if the index is out of bounds.
    ///
    /// Unsafe because index must not equal pos.
    #[inline(always)]
    unsafe fn get(&self, index: usize) -> &T {
        debug_assert!(index != self.pos);
        &self.data[index]
    }

    /// Move hole to new location
    ///
    /// Unsafe because index must not equal pos.
    #[inline(always)]
    unsafe fn move_to(&mut self, index: usize) {
        debug_assert!(index != self.pos);
        let index_ptr: *const _ = &self.data[index];
        let hole_ptr = &mut self.data[self.pos];
        ptr::copy_nonoverlapping(index_ptr, hole_ptr, 1);
        self.pos = index;
    }
}

impl<'a, T> Drop for Hole<'a, T> {
    fn drop(&mut self) {
        // fill the hole again
        unsafe {
            let pos = self.pos;
            ptr::write(&mut self.data[pos], self.elt.take().unwrap());
        }
    }
}

/// `BinaryHeap` iterator.
#[stable(feature = "rust1", since = "1.0.0")]
pub struct Iter<'a, T: 'a> {
    iter: slice::Iter<'a, T>,
}

// FIXME(#19839) Remove in favor of `#[derive(Clone)]`
#[stable(feature = "rust1", since = "1.0.0")]
impl<'a, T> Clone for Iter<'a, T> {
    fn clone(&self) -> Iter<'a, T> {
        Iter { iter: self.iter.clone() }
    }
}

#[stable(feature = "rust1", since = "1.0.0")]
impl<'a, T> Iterator for Iter<'a, T> {
    type Item = &'a T;

    #[inline]
    fn next(&mut self) -> Option<&'a T> {
        self.iter.next()
    }

    #[inline]
    fn size_hint(&self) -> (usize, Option<usize>) {
        self.iter.size_hint()
    }
}

#[stable(feature = "rust1", since = "1.0.0")]
impl<'a, T> DoubleEndedIterator for Iter<'a, T> {
    #[inline]
    fn next_back(&mut self) -> Option<&'a T> {
        self.iter.next_back()
    }
}

#[stable(feature = "rust1", since = "1.0.0")]
impl<'a, T> ExactSizeIterator for Iter<'a, T> {}

/// An iterator that moves out of a `BinaryHeap`.
#[stable(feature = "rust1", since = "1.0.0")]
pub struct IntoIter<T> {
    iter: vec::IntoIter<T>,
}

#[stable(feature = "rust1", since = "1.0.0")]
impl<T> Iterator for IntoIter<T> {
    type Item = T;

    #[inline]
    fn next(&mut self) -> Option<T> {
        self.iter.next()
    }

    #[inline]
    fn size_hint(&self) -> (usize, Option<usize>) {
        self.iter.size_hint()
    }
}

#[stable(feature = "rust1", since = "1.0.0")]
impl<T> DoubleEndedIterator for IntoIter<T> {
    #[inline]
    fn next_back(&mut self) -> Option<T> {
        self.iter.next_back()
    }
}

#[stable(feature = "rust1", since = "1.0.0")]
impl<T> ExactSizeIterator for IntoIter<T> {}

/// An iterator that drains a `BinaryHeap`.
#[unstable(feature = "drain", reason = "recent addition", issue = "27711")]
pub struct Drain<'a, T: 'a> {
    iter: vec::Drain<'a, T>,
}

#[stable(feature = "rust1", since = "1.0.0")]
impl<'a, T: 'a> Iterator for Drain<'a, T> {
    type Item = T;

    #[inline]
    fn next(&mut self) -> Option<T> {
        self.iter.next()
    }

    #[inline]
    fn size_hint(&self) -> (usize, Option<usize>) {
        self.iter.size_hint()
    }
}

#[stable(feature = "rust1", since = "1.0.0")]
impl<'a, T: 'a> DoubleEndedIterator for Drain<'a, T> {
    #[inline]
    fn next_back(&mut self) -> Option<T> {
        self.iter.next_back()
    }
}

#[stable(feature = "rust1", since = "1.0.0")]
impl<'a, T: 'a> ExactSizeIterator for Drain<'a, T> {}

#[stable(feature = "rust1", since = "1.0.0")]
impl<T: Ord> From<Vec<T>> for BinaryHeap<T> {
    fn from(vec: Vec<T>) -> BinaryHeap<T> {
        let mut heap = BinaryHeap { data: vec };
        let mut n = heap.len() / 2;
        while n > 0 {
            n -= 1;
            heap.sift_down(n);
        }
        heap
    }
}

#[stable(feature = "rust1", since = "1.0.0")]
impl<T> From<BinaryHeap<T>> for Vec<T> {
    fn from(heap: BinaryHeap<T>) -> Vec<T> {
        heap.data
    }
}

#[stable(feature = "rust1", since = "1.0.0")]
impl<T: Ord> FromIterator<T> for BinaryHeap<T> {
    fn from_iter<I: IntoIterator<Item = T>>(iter: I) -> BinaryHeap<T> {
        BinaryHeap::from(iter.into_iter().collect::<Vec<_>>())
    }
}

#[stable(feature = "rust1", since = "1.0.0")]
impl<T: Ord> IntoIterator for BinaryHeap<T> {
    type Item = T;
    type IntoIter = IntoIter<T>;

    /// Creates a consuming iterator, that is, one that moves each value out of
    /// the binary heap in arbitrary order. The binary heap cannot be used
    /// after calling this.
    ///
    /// # Examples
    ///
    /// ```
    /// use std::collections::BinaryHeap;
    /// let heap = BinaryHeap::from(vec![1, 2, 3, 4]);
    ///
    /// // Print 1, 2, 3, 4 in arbitrary order
    /// for x in heap.into_iter() {
    ///     // x has type i32, not &i32
    ///     println!("{}", x);
    /// }
    /// ```
    fn into_iter(self) -> IntoIter<T> {
        IntoIter { iter: self.data.into_iter() }
    }
}

#[stable(feature = "rust1", since = "1.0.0")]
impl<'a, T> IntoIterator for &'a BinaryHeap<T> where T: Ord {
    type Item = &'a T;
    type IntoIter = Iter<'a, T>;

    fn into_iter(self) -> Iter<'a, T> {
        self.iter()
    }
}

#[stable(feature = "rust1", since = "1.0.0")]
impl<T: Ord> Extend<T> for BinaryHeap<T> {
    fn extend<I: IntoIterator<Item = T>>(&mut self, iterable: I) {
        let iter = iterable.into_iter();
        let (lower, _) = iter.size_hint();

        self.reserve(lower);

        for elem in iter {
            self.push(elem);
        }
    }
}

#[stable(feature = "extend_ref", since = "1.2.0")]
impl<'a, T: 'a + Ord + Copy> Extend<&'a T> for BinaryHeap<T> {
    fn extend<I: IntoIterator<Item = &'a T>>(&mut self, iter: I) {
        self.extend(iter.into_iter().cloned());
    }
}<|MERGE_RESOLUTION|>--- conflicted
+++ resolved
@@ -151,7 +151,7 @@
 #![allow(missing_docs)]
 #![stable(feature = "rust1", since = "1.0.0")]
 
-use core::iter::FromIterator;
+use core::iter::{FromIterator};
 use core::mem::swap;
 use core::ptr;
 use core::fmt;
@@ -186,9 +186,7 @@
 #[stable(feature = "rust1", since = "1.0.0")]
 impl<T: Ord> Default for BinaryHeap<T> {
     #[inline]
-    fn default() -> BinaryHeap<T> {
-        BinaryHeap::new()
-    }
+    fn default() -> BinaryHeap<T> { BinaryHeap::new() }
 }
 
 #[stable(feature = "binaryheap_debug", since = "1.4.0")]
@@ -209,9 +207,7 @@
     /// heap.push(4);
     /// ```
     #[stable(feature = "rust1", since = "1.0.0")]
-    pub fn new() -> BinaryHeap<T> {
-        BinaryHeap { data: vec![] }
-    }
+    pub fn new() -> BinaryHeap<T> { BinaryHeap { data: vec![] } }
 
     /// Creates an empty `BinaryHeap` with a specific capacity.
     /// This preallocates enough memory for `capacity` elements,
@@ -300,9 +296,7 @@
     /// heap.push(4);
     /// ```
     #[stable(feature = "rust1", since = "1.0.0")]
-    pub fn capacity(&self) -> usize {
-        self.data.capacity()
-    }
+    pub fn capacity(&self) -> usize { self.data.capacity() }
 
     /// Reserves the minimum capacity for exactly `additional` more elements to be inserted in the
     /// given `BinaryHeap`. Does nothing if the capacity is already sufficient.
@@ -528,13 +522,7 @@
 
             while hole.pos() > start {
                 let parent = (hole.pos() - 1) / 2;
-<<<<<<< HEAD
-                if hole.removed() <= hole.get(parent) {
-                    break;
-                }
-=======
                 if hole.element() <= hole.get(parent) { break; }
->>>>>>> 3073343d
                 hole.move_to(parent);
             }
         }
@@ -567,15 +555,11 @@
 
     /// Returns the length of the binary heap.
     #[stable(feature = "rust1", since = "1.0.0")]
-    pub fn len(&self) -> usize {
-        self.data.len()
-    }
+    pub fn len(&self) -> usize { self.data.len() }
 
     /// Checks if the binary heap is empty.
     #[stable(feature = "rust1", since = "1.0.0")]
-    pub fn is_empty(&self) -> bool {
-        self.len() == 0
-    }
+    pub fn is_empty(&self) -> bool { self.len() == 0 }
 
     /// Clears the binary heap, returning an iterator over the removed elements.
     ///
@@ -591,9 +575,7 @@
 
     /// Drops all items from the binary heap.
     #[stable(feature = "rust1", since = "1.0.0")]
-    pub fn clear(&mut self) {
-        self.drain();
-    }
+    pub fn clear(&mut self) { self.drain(); }
 }
 
 /// Hole represents a hole in a slice i.e. an index without valid value
@@ -621,9 +603,7 @@
     }
 
     #[inline(always)]
-    fn pos(&self) -> usize {
-        self.pos
-    }
+    fn pos(&self) -> usize { self.pos }
 
     /// Return a reference to the element removed
     #[inline(always)]
@@ -667,7 +647,7 @@
 
 /// `BinaryHeap` iterator.
 #[stable(feature = "rust1", since = "1.0.0")]
-pub struct Iter<'a, T: 'a> {
+pub struct Iter <'a, T: 'a> {
     iter: slice::Iter<'a, T>,
 }
 
@@ -684,22 +664,16 @@
     type Item = &'a T;
 
     #[inline]
-    fn next(&mut self) -> Option<&'a T> {
-        self.iter.next()
-    }
-
-    #[inline]
-    fn size_hint(&self) -> (usize, Option<usize>) {
-        self.iter.size_hint()
-    }
+    fn next(&mut self) -> Option<&'a T> { self.iter.next() }
+
+    #[inline]
+    fn size_hint(&self) -> (usize, Option<usize>) { self.iter.size_hint() }
 }
 
 #[stable(feature = "rust1", since = "1.0.0")]
 impl<'a, T> DoubleEndedIterator for Iter<'a, T> {
     #[inline]
-    fn next_back(&mut self) -> Option<&'a T> {
-        self.iter.next_back()
-    }
+    fn next_back(&mut self) -> Option<&'a T> { self.iter.next_back() }
 }
 
 #[stable(feature = "rust1", since = "1.0.0")]
@@ -716,22 +690,16 @@
     type Item = T;
 
     #[inline]
-    fn next(&mut self) -> Option<T> {
-        self.iter.next()
-    }
-
-    #[inline]
-    fn size_hint(&self) -> (usize, Option<usize>) {
-        self.iter.size_hint()
-    }
+    fn next(&mut self) -> Option<T> { self.iter.next() }
+
+    #[inline]
+    fn size_hint(&self) -> (usize, Option<usize>) { self.iter.size_hint() }
 }
 
 #[stable(feature = "rust1", since = "1.0.0")]
 impl<T> DoubleEndedIterator for IntoIter<T> {
     #[inline]
-    fn next_back(&mut self) -> Option<T> {
-        self.iter.next_back()
-    }
+    fn next_back(&mut self) -> Option<T> { self.iter.next_back() }
 }
 
 #[stable(feature = "rust1", since = "1.0.0")]
@@ -748,22 +716,16 @@
     type Item = T;
 
     #[inline]
-    fn next(&mut self) -> Option<T> {
-        self.iter.next()
-    }
-
-    #[inline]
-    fn size_hint(&self) -> (usize, Option<usize>) {
-        self.iter.size_hint()
-    }
+    fn next(&mut self) -> Option<T> { self.iter.next() }
+
+    #[inline]
+    fn size_hint(&self) -> (usize, Option<usize>) { self.iter.size_hint() }
 }
 
 #[stable(feature = "rust1", since = "1.0.0")]
 impl<'a, T: 'a> DoubleEndedIterator for Drain<'a, T> {
     #[inline]
-    fn next_back(&mut self) -> Option<T> {
-        self.iter.next_back()
-    }
+    fn next_back(&mut self) -> Option<T> { self.iter.next_back() }
 }
 
 #[stable(feature = "rust1", since = "1.0.0")]
@@ -791,7 +753,7 @@
 
 #[stable(feature = "rust1", since = "1.0.0")]
 impl<T: Ord> FromIterator<T> for BinaryHeap<T> {
-    fn from_iter<I: IntoIterator<Item = T>>(iter: I) -> BinaryHeap<T> {
+    fn from_iter<I: IntoIterator<Item=T>>(iter: I) -> BinaryHeap<T> {
         BinaryHeap::from(iter.into_iter().collect::<Vec<_>>())
     }
 }
@@ -834,7 +796,7 @@
 
 #[stable(feature = "rust1", since = "1.0.0")]
 impl<T: Ord> Extend<T> for BinaryHeap<T> {
-    fn extend<I: IntoIterator<Item = T>>(&mut self, iterable: I) {
+    fn extend<I: IntoIterator<Item=T>>(&mut self, iterable: I) {
         let iter = iterable.into_iter();
         let (lower, _) = iter.size_hint();
 
@@ -848,7 +810,7 @@
 
 #[stable(feature = "extend_ref", since = "1.2.0")]
 impl<'a, T: 'a + Ord + Copy> Extend<&'a T> for BinaryHeap<T> {
-    fn extend<I: IntoIterator<Item = &'a T>>(&mut self, iter: I) {
+    fn extend<I: IntoIterator<Item=&'a T>>(&mut self, iter: I) {
         self.extend(iter.into_iter().cloned());
     }
 }