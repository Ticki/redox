--- conflicted
+++ resolved
@@ -56,13 +56,9 @@
 pub use core::str::{from_utf8, Chars, CharIndices, Bytes};
 #[stable(feature = "rust1", since = "1.0.0")]
 pub use core::str::{from_utf8_unchecked, ParseBoolError};
-<<<<<<< HEAD
-pub use rustc_unicode::str::SplitWhitespace;
-=======
 #[stable(feature = "rust1", since = "1.0.0")]
 pub use rustc_unicode::str::{SplitWhitespace};
 #[stable(feature = "rust1", since = "1.0.0")]
->>>>>>> 3073343d
 pub use core::str::pattern;
 
 #[unstable(feature = "slice_concat_ext",
@@ -99,8 +95,8 @@
 
         // this is wrong without the guarantee that `self` is non-empty
         // `len` calculation may overflow but push_str but will check boundaries
-        let len = sep.len() * (self.len() - 1) +
-                  self.iter().map(|s| s.borrow().len()).sum::<usize>();
+        let len = sep.len() * (self.len() - 1)
+            + self.iter().map(|s| s.borrow().len()).sum::<usize>();
         let mut result = String::with_capacity(len);
         let mut first = true;
 
@@ -126,7 +122,7 @@
 #[derive(Clone)]
 #[unstable(feature = "str_utf16", issue = "27714")]
 pub struct Utf16Units<'a> {
-    encoder: Utf16Encoder<Chars<'a>>,
+    encoder: Utf16Encoder<Chars<'a>>
 }
 
 #[stable(feature = "rust1", since = "1.0.0")]
@@ -134,14 +130,10 @@
     type Item = u16;
 
     #[inline]
-    fn next(&mut self) -> Option<u16> {
-        self.encoder.next()
-    }
-
-    #[inline]
-    fn size_hint(&self) -> (usize, Option<usize>) {
-        self.encoder.size_hint()
-    }
+    fn next(&mut self) -> Option<u16> { self.encoder.next() }
+
+    #[inline]
+    fn size_hint(&self) -> (usize, Option<usize>) { self.encoder.size_hint() }
 }
 
 // Return the initial codepoint accumulator for the first byte.
@@ -159,16 +151,16 @@
 #[stable(feature = "rust1", since = "1.0.0")]
 impl Borrow<str> for String {
     #[inline]
-    fn borrow(&self) -> &str {
-        &self[..]
-    }
+    fn borrow(&self) -> &str { &self[..] }
 }
 
 #[stable(feature = "rust1", since = "1.0.0")]
 impl ToOwned for str {
     type Owned = String;
     fn to_owned(&self) -> String {
-        unsafe { String::from_utf8_unchecked(self.as_bytes().to_owned()) }
+        unsafe {
+            String::from_utf8_unchecked(self.as_bytes().to_owned())
+        }
     }
 }
 
@@ -1458,16 +1450,13 @@
             // See http://www.unicode.org/versions/Unicode7.0.0/ch03.pdf#G33992
             // for the definition of `Final_Sigma`.
             debug_assert!('Σ'.len_utf8() == 2);
-            let is_word_final = case_ignoreable_then_cased(from[..i].chars().rev()) &&
-                                !case_ignoreable_then_cased(from[i + 2..].chars());
-            to.push_str(if is_word_final {
-                "ς"
-            } else {
-                "σ"
-            });
+            let is_word_final =
+                case_ignoreable_then_cased(from[..i].chars().rev()) &&
+                !case_ignoreable_then_cased(from[i + 2..].chars());
+            to.push_str(if is_word_final { "ς" } else { "σ" });
         }
 
-        fn case_ignoreable_then_cased<I: Iterator<Item = char>>(iter: I) -> bool {
+        fn case_ignoreable_then_cased<I: Iterator<Item=char>>(iter: I) -> bool {
             use rustc_unicode::derived_property::{Cased, Case_Ignorable};
             match iter.skip_while(|&c| Case_Ignorable(c)).next() {
                 Some(c) => Cased(c),
