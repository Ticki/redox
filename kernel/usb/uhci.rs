use alloc::boxed::Box;

use collections::vec::Vec;

use core::intrinsics::volatile_load;
use core::mem;

use scheduler::context::context_switch;
use common::debug;
use common::memory::Memory;

use drivers::pci::config::PciConfig;
use drivers::pio::*;


use schemes::KScheme;

use super::{Hci, Packet, Pipe, Setup};

pub struct Uhci {
    pub base: usize,
    pub irq: u8,
    pub frame_list: Memory<u32>,
}

impl KScheme for Uhci {
    fn on_irq(&mut self, irq: u8) {
        if irq == self.irq {
            // d("UHCI IRQ\n");
        }
    }

    fn on_poll(&mut self) {
    }
}

#[repr(packed)]
#[derive(Copy, Clone, Debug, Default)]
struct Td {
    link_ptr: u32,
    ctrl_sts: u32,
    token: u32,
    buffer: u32,
}

#[repr(packed)]
#[derive(Copy, Clone, Debug, Default)]
struct Qh {
    head_ptr: u32,
    element_ptr: u32,
}

impl Uhci {
    pub unsafe fn new(mut pci: PciConfig) -> Box<Self> {
        pci.flag(4, 4, true); // Bus mastering

        let mut module = box Uhci {
            base: pci.read(0x20) as usize & 0xFFFFFFF0,
            irq: pci.read(0x3C) as u8 & 0xF,
            frame_list: Memory::new(1024).unwrap(),
        };

        module.init();

        return module;
    }

<<<<<<< HEAD
    unsafe fn set_address(&self, frame_list: *mut u32, address: u8) {
        let base = self.base as u16;
        let frnum = Pio16::new(base + 6);

        let mut in_td = Memory::<Td>::new(1).unwrap();
        in_td.store(0,
                    Td {
                        link_ptr: 1,
                        ctrl_sts: 1 << 23,
                        token: 0x7FF << 21 | 0x69,
                        buffer: 0,
                    });

        let mut setup = Memory::<Setup>::new(1).unwrap();
        setup.store(0,
                    Setup {
                        request_type: 0b00000000,
                        request: 5,
                        value: address as u16,
                        index: 0,
                        len: 0,
                    });

        let mut setup_td = Memory::<Td>::new(1).unwrap();
        setup_td.store(0,
                       Td {
                           link_ptr: in_td.address() as u32 | 4,
                           ctrl_sts: 1 << 23,
                           token: (mem::size_of::<Setup>() as u32 - 1) << 21 | 0x2D,
                           buffer: setup.address() as u32,
                       });

        let mut queue_head = Memory::<Qh>::new(1).unwrap();
        queue_head.store(0,
                         Qh {
                             head_ptr: 1,
                             element_ptr: setup_td.address() as u32,
                         });

        let frame = (frnum.read() + 2) & 0x3FF;
        ptr::write(frame_list.offset(frame as isize),
                   queue_head.address() as u32 | 2);

        loop {
            if setup_td.load(0).ctrl_sts & (1 << 23) == 0 {
                break;
            }

            let disable = scheduler::start_ints();
            Duration::new(0, 10 * time::NANOS_PER_MILLI).sleep();
            scheduler::end_ints(disable);
        }

        loop {
            if in_td.load(0).ctrl_sts & (1 << 23) == 0 {
                break;
            }

            let disable = scheduler::start_ints();
            Duration::new(0, 10 * time::NANOS_PER_MILLI).sleep();
            scheduler::end_ints(disable);
        }

        ptr::write(frame_list.offset(frame as isize), 1);
    }

    unsafe fn descriptor(&self,
                         frame_list: *mut u32,
                         address: u8,
                         descriptor_type: u8,
                         descriptor_index: u8,
                         descriptor_ptr: u32,
                         descriptor_len: u32) {
        let base = self.base as u16;
        let frnum = Pio16::new(base + 6);

        let mut out_td = Memory::<Td>::new(1).unwrap();
        out_td.store(0,
                     Td {
                         link_ptr: 1,
                         ctrl_sts: 1 << 23,
                         token: 0x7FF << 21 | (address as u32) << 8 | 0xE1,
                         buffer: 0,
                     });

        let mut in_td = Memory::<Td>::new(1).unwrap();
        in_td.store(0,
                    Td {
                        link_ptr: out_td.address() as u32 | 4,
                        ctrl_sts: 1 << 23,
                        token: (descriptor_len - 1) << 21 | (address as u32) << 8 | 0x69,
                        buffer: descriptor_ptr,
                    });

        let mut setup = Memory::<Setup>::new(1).unwrap();
        setup.store(0,
                    Setup {
                        request_type: 0b10000000,
                        request: 6,
                        value: (descriptor_type as u16) << 8 | (descriptor_index as u16),
                        index: 0,
                        len: descriptor_len as u16,
                    });

        let mut setup_td = Memory::<Td>::new(1).unwrap();
        setup_td.store(0,
                       Td {
                           link_ptr: in_td.address() as u32 | 4,
                           ctrl_sts: 1 << 23,
                           token: (mem::size_of::<Setup>() as u32 - 1) << 21 |
                                  (address as u32) << 8 | 0x2D,
                           buffer: setup.address() as u32,
                       });

        let mut queue_head = Memory::<Qh>::new(1).unwrap();
        queue_head.store(0,
                         Qh {
                             head_ptr: 1,
                             element_ptr: setup_td.address() as u32,
                         });

        let frame = (frnum.read() + 2) & 0x3FF;
        ptr::write(frame_list.offset(frame as isize),
                   queue_head.address() as u32 | 2);

        loop {
            if setup_td.load(0).ctrl_sts & (1 << 23) == 0 {
                break;
            }

            let disable = scheduler::start_ints();
            Duration::new(0, 10 * time::NANOS_PER_MILLI).sleep();
            scheduler::end_ints(disable);
        }

        loop {
            if in_td.load(0).ctrl_sts & (1 << 23) == 0 {
                break;
            }

            let disable = scheduler::start_ints();
            Duration::new(0, 10 * time::NANOS_PER_MILLI).sleep();
            scheduler::end_ints(disable);
        }

        loop {
            if out_td[0].ctrl_sts & (1 << 23) == 0 {
                break;
            }

            let disable = scheduler::start_ints();
            Duration::new(0, 10 * time::NANOS_PER_MILLI).sleep();
            scheduler::end_ints(disable);
        }

        ptr::write(frame_list.offset(frame as isize), 1);
    }

    unsafe fn device(&self, frame_list: *mut u32, address: u8) {
        self.set_address(frame_list, address);

        let desc_dev: *mut DeviceDescriptor = memory::alloc_type();
        ptr::write(desc_dev, DeviceDescriptor::new());
        self.descriptor(frame_list,
                        address,
                        DESC_DEV,
                        0,
                        desc_dev as u32,
                        mem::size_of_val(&*desc_dev) as u32);
        // (*desc_dev).d();

        for configuration in 0..(*desc_dev).configurations {
            let desc_cfg_len = 1023;
            let desc_cfg_buf = memory::alloc(desc_cfg_len) as *mut u8;
            for i in 0..desc_cfg_len as isize {
                ptr::write(desc_cfg_buf.offset(i), 0);
            }
            self.descriptor(frame_list,
                            address,
                            DESC_CFG,
                            configuration,
                            desc_cfg_buf as u32,
                            desc_cfg_len as u32);

            let desc_cfg = ptr::read(desc_cfg_buf as *const ConfigDescriptor);
            // desc_cfg.d();

            let mut i = desc_cfg.length as isize;
            while i < desc_cfg.total_length as isize {
                let length = ptr::read(desc_cfg_buf.offset(i));
                let descriptor_type = ptr::read(desc_cfg_buf.offset(i + 1));
                match descriptor_type {
                    DESC_INT => {
                        // let desc_int = ptr::read(desc_cfg_buf.offset(i) as *const InterfaceDescriptor);
                        // desc_int.d();
                    }
                    DESC_END => {
                        let desc_end =
                            ptr::read(desc_cfg_buf.offset(i) as *const EndpointDescriptor);
                        // desc_end.d();

                        let endpoint = desc_end.address & 0xF;
                        let in_len = desc_end.max_packet_size as usize;

                        let base = self.base as u16;
                        let frnum = base + 0x6;

                        Context::spawn("kuhci_hid".to_string(), box move || {
                            let in_ptr = memory::alloc(in_len) as *mut u8;
                            let in_td: *mut Td = memory::alloc_type();

                            loop {
                                for i in 0..in_len as isize {
                                    volatile_store(in_ptr.offset(i), 0);
                                }

                                ptr::write(in_td,
                                           Td {
                                               link_ptr: 1,
                                               ctrl_sts: 1 << 25 | 1 << 23,
                                               token: (in_len as u32 - 1) << 21 |
                                                      (endpoint as u32) << 15 |
                                                      (address as u32) << 8 |
                                                      0x69,
                                               buffer: in_ptr as u32,
                                           });

                                let reenable = scheduler::start_no_ints();
                                let frame = (inw(frnum) + 2) & 0x3FF;
                                volatile_store(frame_list.offset(frame as isize), in_td as u32);
                                scheduler::end_no_ints(reenable);

                                loop {
                                    let ctrl_sts = volatile_load(in_td).ctrl_sts;
                                    if ctrl_sts & (1 << 23) == 0 {
                                        break;
                                    }

                                    context::context_switch(false);
                                }

                                volatile_store(frame_list.offset(frame as isize), 1);

                                if volatile_load(in_td).ctrl_sts & 0x7FF > 0 {
                                   let buttons = ptr::read(in_ptr.offset(0) as *const u8) as usize;
                                   let x = ptr::read(in_ptr.offset(1) as *const u16) as usize;
                                   let y = ptr::read(in_ptr.offset(3) as *const u16) as usize;

                                   let mode_info = &*VBEMODEINFO;
                                   let mouse_x = (x * mode_info.xresolution as usize) / 32768;
                                   let mouse_y = (y * mode_info.yresolution as usize) / 32768;

                                   let mouse_event = MouseEvent {
                                       x: cmp::max(0, cmp::min(mode_info.xresolution as isize - 1, mouse_x as isize)),
                                       y: cmp::max(0, cmp::min(mode_info.yresolution as isize - 1, mouse_y as isize)),
                                       left_button: buttons & 1 == 1,
                                       middle_button: buttons & 4 == 4,
                                       right_button: buttons & 2 == 2,
                                   };
                                   ::env().events.lock().push_back(mouse_event.to_event());
                                }

                                Duration::new(0, 10 * time::NANOS_PER_MILLI).sleep();
                            }

                        // memory::dealloc(in_td as usize);
                        });
                    }
                    DESC_HID => {
                        let desc_hid = &*(desc_cfg_buf.offset(i) as *const HIDDescriptor);
                        desc_hid.d();
                    }
                    _ => {
                        debug::d("Unknown Descriptor Length ");
                        debug::dd(length as usize);
                        debug::d(" Type ");
                        debug::dh(descriptor_type as usize);
                        debug::dl();
                    }
                }
                i += length as isize;
            }

            memory::dealloc(desc_cfg_buf as usize);
        }

        memory::dealloc(desc_dev as usize);
    }

    pub unsafe fn init(&self) {
        debug::d("UHCI on: ");
        debug::dh(self.base);
        debug::d(", IRQ: ");
        debug::dbh(self.irq);
=======
    pub unsafe fn init(&mut self) {
        debugln!("UHCI on: {:X}, IRQ: {:X}", self.base, self.irq);
>>>>>>> 04d10b87

        let base = self.base as u16;
        let usbcmd = base;
        let usbsts = base + 02;
        let usbintr = base + 0x4;
        let frnum = base + 0x6;
        let flbaseadd = base + 0x8;
        let portsc1 = base + 0x10;
        let portsc2 = base + 0x12;

        debug::d(" CMD ");
        debug::dh(inw(usbcmd) as usize);
        outw(usbcmd, 1 << 2 | 1 << 1);
        debug::d(" to ");
        debug::dh(inw(usbcmd) as usize);

        outw(usbcmd, 0);
        debug::d(" to ");
        debug::dh(inw(usbcmd) as usize);

        debug::d(" STS ");
        debug::dh(inw(usbsts) as usize);

        debug::d(" INTR ");
        debug::dh(inw(usbintr) as usize);

        debug::d(" FRNUM ");
        debug::dh(inw(frnum) as usize);
        outw(frnum, 0);
        debug::d(" to ");
        debug::dh(inw(frnum) as usize);

        debug::d(" FLBASEADD ");
        debug::dh(ind(flbaseadd) as usize);
        for i in 0..1024 {
            self.frame_list.write(i, 1);
        }
        outd(flbaseadd, self.frame_list.address() as u32);
        debug::d(" to ");
        debug::dh(ind(flbaseadd) as usize);

        debug::d(" CMD ");
        debug::dh(inw(usbcmd) as usize);
        outw(usbcmd, 1);
        debug::d(" to ");
        debug::dh(inw(usbcmd) as usize);

        debug::dl();

        {
            debug::d(" PORTSC1 ");
            debug::dh(inw(portsc1) as usize);

            outw(portsc1, 1 << 9);
            debug::d(" to ");
            debug::dh(inw(portsc1) as usize);

            outw(portsc1, 0);
            debug::d(" to ");
            debug::dh(inw(portsc1) as usize);

            debug::dl();

            if inw(portsc1) & 1 == 1 {
                debug::d(" Device Found ");
                debug::dh(inw(portsc1) as usize);

                outw(portsc1, 4);
                debug::d(" to ");
                debug::dh(inw(portsc1) as usize);
                debug::dl();

                self.device(1);
            }
        }

        {
            debug::d(" PORTSC2 ");
            debug::dh(inw(portsc2) as usize);

            outw(portsc2, 1 << 9);
            debug::d(" to ");
            debug::dh(inw(portsc2) as usize);

            outw(portsc2, 0);
            debug::d(" to ");
            debug::dh(inw(portsc2) as usize);

            debug::dl();

            if inw(portsc2) & 1 == 1 {
                debug::d(" Device Found ");
                debug::dh(inw(portsc2) as usize);

                outw(portsc2, 4);
                debug::d(" to ");
                debug::dh(inw(portsc2) as usize);
                debug::dl();

                self.device(2);
            }
        }
    }
}

impl Hci for Uhci {
    fn msg(&mut self, address: u8, endpoint: u8, pipe: Pipe, msgs: &[Packet]) -> usize {
        let ctrl_sts = match pipe {
            Pipe::Isochronous => 1 << 25 | 1 << 23,
            _ => 1 << 23
        };

        let mut tds = Vec::new();
        for msg in msgs.iter().rev() {
            let link_ptr = match tds.last() {
                Some(td) => (td as *const Td) as u32 | 4,
                None => 1
            };

            match *msg {
                Packet::Setup(setup) => tds.push(Td {
                    link_ptr: link_ptr,
                    ctrl_sts: ctrl_sts,
                    token: (mem::size_of::<Setup>() as u32 - 1) << 21 | (endpoint as u32) << 15 | (address as u32) << 8 | 0x2D,
                    buffer: (&*setup as *const Setup) as u32,
                }),
                Packet::In(ref data) => tds.push(Td {
                    link_ptr: link_ptr,
                    ctrl_sts: ctrl_sts,
                    token: ((data.len() as u32 - 1) & 0x7FF) << 21 | (endpoint as u32) << 15 | (address as u32) << 8 | 0x69,
                    buffer: data.as_ptr() as u32,
                }),
                Packet::Out(ref data) => tds.push(Td {
                    link_ptr: link_ptr,
                    ctrl_sts: ctrl_sts,
                    token: ((data.len() as u32 - 1) & 0x7FF) << 21 | (endpoint as u32) << 15 | (address as u32) << 8 | 0xE1,
                    buffer: data.as_ptr() as u32,
                })
            }
        }

        let mut count = 0;

        if ! tds.is_empty() {
            let queue_head = box Qh {
                 head_ptr: 1,
                 element_ptr: (tds.last().unwrap() as *const Td) as u32,
            };

            let frame_ptr = if tds.len() == 1 {
                (&tds[0] as *const Td) as u32
            } else {
                (&*queue_head as *const Qh) as u32 | 2
            };

            let frnum = Pio16::new(self.base as u16 + 6);
            let frame = (unsafe { frnum.read() } + 1) & 0x3FF;
            unsafe { self.frame_list.write(frame as usize, frame_ptr) };

            for td in tds.iter().rev() {
                while unsafe { volatile_load(td as *const Td).ctrl_sts } & 1 << 23 == 1 << 23 {
                    unsafe { context_switch(false) };
                }
                count += (unsafe { volatile_load(td as *const Td).ctrl_sts } & 0x7FF) as usize;
            }

            unsafe { self.frame_list.write(frame as usize, 1) };
        }

        count
    }
}<|MERGE_RESOLUTION|>--- conflicted
+++ resolved
@@ -65,305 +65,8 @@
         return module;
     }
 
-<<<<<<< HEAD
-    unsafe fn set_address(&self, frame_list: *mut u32, address: u8) {
-        let base = self.base as u16;
-        let frnum = Pio16::new(base + 6);
-
-        let mut in_td = Memory::<Td>::new(1).unwrap();
-        in_td.store(0,
-                    Td {
-                        link_ptr: 1,
-                        ctrl_sts: 1 << 23,
-                        token: 0x7FF << 21 | 0x69,
-                        buffer: 0,
-                    });
-
-        let mut setup = Memory::<Setup>::new(1).unwrap();
-        setup.store(0,
-                    Setup {
-                        request_type: 0b00000000,
-                        request: 5,
-                        value: address as u16,
-                        index: 0,
-                        len: 0,
-                    });
-
-        let mut setup_td = Memory::<Td>::new(1).unwrap();
-        setup_td.store(0,
-                       Td {
-                           link_ptr: in_td.address() as u32 | 4,
-                           ctrl_sts: 1 << 23,
-                           token: (mem::size_of::<Setup>() as u32 - 1) << 21 | 0x2D,
-                           buffer: setup.address() as u32,
-                       });
-
-        let mut queue_head = Memory::<Qh>::new(1).unwrap();
-        queue_head.store(0,
-                         Qh {
-                             head_ptr: 1,
-                             element_ptr: setup_td.address() as u32,
-                         });
-
-        let frame = (frnum.read() + 2) & 0x3FF;
-        ptr::write(frame_list.offset(frame as isize),
-                   queue_head.address() as u32 | 2);
-
-        loop {
-            if setup_td.load(0).ctrl_sts & (1 << 23) == 0 {
-                break;
-            }
-
-            let disable = scheduler::start_ints();
-            Duration::new(0, 10 * time::NANOS_PER_MILLI).sleep();
-            scheduler::end_ints(disable);
-        }
-
-        loop {
-            if in_td.load(0).ctrl_sts & (1 << 23) == 0 {
-                break;
-            }
-
-            let disable = scheduler::start_ints();
-            Duration::new(0, 10 * time::NANOS_PER_MILLI).sleep();
-            scheduler::end_ints(disable);
-        }
-
-        ptr::write(frame_list.offset(frame as isize), 1);
-    }
-
-    unsafe fn descriptor(&self,
-                         frame_list: *mut u32,
-                         address: u8,
-                         descriptor_type: u8,
-                         descriptor_index: u8,
-                         descriptor_ptr: u32,
-                         descriptor_len: u32) {
-        let base = self.base as u16;
-        let frnum = Pio16::new(base + 6);
-
-        let mut out_td = Memory::<Td>::new(1).unwrap();
-        out_td.store(0,
-                     Td {
-                         link_ptr: 1,
-                         ctrl_sts: 1 << 23,
-                         token: 0x7FF << 21 | (address as u32) << 8 | 0xE1,
-                         buffer: 0,
-                     });
-
-        let mut in_td = Memory::<Td>::new(1).unwrap();
-        in_td.store(0,
-                    Td {
-                        link_ptr: out_td.address() as u32 | 4,
-                        ctrl_sts: 1 << 23,
-                        token: (descriptor_len - 1) << 21 | (address as u32) << 8 | 0x69,
-                        buffer: descriptor_ptr,
-                    });
-
-        let mut setup = Memory::<Setup>::new(1).unwrap();
-        setup.store(0,
-                    Setup {
-                        request_type: 0b10000000,
-                        request: 6,
-                        value: (descriptor_type as u16) << 8 | (descriptor_index as u16),
-                        index: 0,
-                        len: descriptor_len as u16,
-                    });
-
-        let mut setup_td = Memory::<Td>::new(1).unwrap();
-        setup_td.store(0,
-                       Td {
-                           link_ptr: in_td.address() as u32 | 4,
-                           ctrl_sts: 1 << 23,
-                           token: (mem::size_of::<Setup>() as u32 - 1) << 21 |
-                                  (address as u32) << 8 | 0x2D,
-                           buffer: setup.address() as u32,
-                       });
-
-        let mut queue_head = Memory::<Qh>::new(1).unwrap();
-        queue_head.store(0,
-                         Qh {
-                             head_ptr: 1,
-                             element_ptr: setup_td.address() as u32,
-                         });
-
-        let frame = (frnum.read() + 2) & 0x3FF;
-        ptr::write(frame_list.offset(frame as isize),
-                   queue_head.address() as u32 | 2);
-
-        loop {
-            if setup_td.load(0).ctrl_sts & (1 << 23) == 0 {
-                break;
-            }
-
-            let disable = scheduler::start_ints();
-            Duration::new(0, 10 * time::NANOS_PER_MILLI).sleep();
-            scheduler::end_ints(disable);
-        }
-
-        loop {
-            if in_td.load(0).ctrl_sts & (1 << 23) == 0 {
-                break;
-            }
-
-            let disable = scheduler::start_ints();
-            Duration::new(0, 10 * time::NANOS_PER_MILLI).sleep();
-            scheduler::end_ints(disable);
-        }
-
-        loop {
-            if out_td[0].ctrl_sts & (1 << 23) == 0 {
-                break;
-            }
-
-            let disable = scheduler::start_ints();
-            Duration::new(0, 10 * time::NANOS_PER_MILLI).sleep();
-            scheduler::end_ints(disable);
-        }
-
-        ptr::write(frame_list.offset(frame as isize), 1);
-    }
-
-    unsafe fn device(&self, frame_list: *mut u32, address: u8) {
-        self.set_address(frame_list, address);
-
-        let desc_dev: *mut DeviceDescriptor = memory::alloc_type();
-        ptr::write(desc_dev, DeviceDescriptor::new());
-        self.descriptor(frame_list,
-                        address,
-                        DESC_DEV,
-                        0,
-                        desc_dev as u32,
-                        mem::size_of_val(&*desc_dev) as u32);
-        // (*desc_dev).d();
-
-        for configuration in 0..(*desc_dev).configurations {
-            let desc_cfg_len = 1023;
-            let desc_cfg_buf = memory::alloc(desc_cfg_len) as *mut u8;
-            for i in 0..desc_cfg_len as isize {
-                ptr::write(desc_cfg_buf.offset(i), 0);
-            }
-            self.descriptor(frame_list,
-                            address,
-                            DESC_CFG,
-                            configuration,
-                            desc_cfg_buf as u32,
-                            desc_cfg_len as u32);
-
-            let desc_cfg = ptr::read(desc_cfg_buf as *const ConfigDescriptor);
-            // desc_cfg.d();
-
-            let mut i = desc_cfg.length as isize;
-            while i < desc_cfg.total_length as isize {
-                let length = ptr::read(desc_cfg_buf.offset(i));
-                let descriptor_type = ptr::read(desc_cfg_buf.offset(i + 1));
-                match descriptor_type {
-                    DESC_INT => {
-                        // let desc_int = ptr::read(desc_cfg_buf.offset(i) as *const InterfaceDescriptor);
-                        // desc_int.d();
-                    }
-                    DESC_END => {
-                        let desc_end =
-                            ptr::read(desc_cfg_buf.offset(i) as *const EndpointDescriptor);
-                        // desc_end.d();
-
-                        let endpoint = desc_end.address & 0xF;
-                        let in_len = desc_end.max_packet_size as usize;
-
-                        let base = self.base as u16;
-                        let frnum = base + 0x6;
-
-                        Context::spawn("kuhci_hid".to_string(), box move || {
-                            let in_ptr = memory::alloc(in_len) as *mut u8;
-                            let in_td: *mut Td = memory::alloc_type();
-
-                            loop {
-                                for i in 0..in_len as isize {
-                                    volatile_store(in_ptr.offset(i), 0);
-                                }
-
-                                ptr::write(in_td,
-                                           Td {
-                                               link_ptr: 1,
-                                               ctrl_sts: 1 << 25 | 1 << 23,
-                                               token: (in_len as u32 - 1) << 21 |
-                                                      (endpoint as u32) << 15 |
-                                                      (address as u32) << 8 |
-                                                      0x69,
-                                               buffer: in_ptr as u32,
-                                           });
-
-                                let reenable = scheduler::start_no_ints();
-                                let frame = (inw(frnum) + 2) & 0x3FF;
-                                volatile_store(frame_list.offset(frame as isize), in_td as u32);
-                                scheduler::end_no_ints(reenable);
-
-                                loop {
-                                    let ctrl_sts = volatile_load(in_td).ctrl_sts;
-                                    if ctrl_sts & (1 << 23) == 0 {
-                                        break;
-                                    }
-
-                                    context::context_switch(false);
-                                }
-
-                                volatile_store(frame_list.offset(frame as isize), 1);
-
-                                if volatile_load(in_td).ctrl_sts & 0x7FF > 0 {
-                                   let buttons = ptr::read(in_ptr.offset(0) as *const u8) as usize;
-                                   let x = ptr::read(in_ptr.offset(1) as *const u16) as usize;
-                                   let y = ptr::read(in_ptr.offset(3) as *const u16) as usize;
-
-                                   let mode_info = &*VBEMODEINFO;
-                                   let mouse_x = (x * mode_info.xresolution as usize) / 32768;
-                                   let mouse_y = (y * mode_info.yresolution as usize) / 32768;
-
-                                   let mouse_event = MouseEvent {
-                                       x: cmp::max(0, cmp::min(mode_info.xresolution as isize - 1, mouse_x as isize)),
-                                       y: cmp::max(0, cmp::min(mode_info.yresolution as isize - 1, mouse_y as isize)),
-                                       left_button: buttons & 1 == 1,
-                                       middle_button: buttons & 4 == 4,
-                                       right_button: buttons & 2 == 2,
-                                   };
-                                   ::env().events.lock().push_back(mouse_event.to_event());
-                                }
-
-                                Duration::new(0, 10 * time::NANOS_PER_MILLI).sleep();
-                            }
-
-                        // memory::dealloc(in_td as usize);
-                        });
-                    }
-                    DESC_HID => {
-                        let desc_hid = &*(desc_cfg_buf.offset(i) as *const HIDDescriptor);
-                        desc_hid.d();
-                    }
-                    _ => {
-                        debug::d("Unknown Descriptor Length ");
-                        debug::dd(length as usize);
-                        debug::d(" Type ");
-                        debug::dh(descriptor_type as usize);
-                        debug::dl();
-                    }
-                }
-                i += length as isize;
-            }
-
-            memory::dealloc(desc_cfg_buf as usize);
-        }
-
-        memory::dealloc(desc_dev as usize);
-    }
-
-    pub unsafe fn init(&self) {
-        debug::d("UHCI on: ");
-        debug::dh(self.base);
-        debug::d(", IRQ: ");
-        debug::dbh(self.irq);
-=======
     pub unsafe fn init(&mut self) {
         debugln!("UHCI on: {:X}, IRQ: {:X}", self.base, self.irq);
->>>>>>> 04d10b87
 
         let base = self.base as u16;
         let usbcmd = base;
