--- conflicted
+++ resolved
@@ -5,7 +5,6 @@
 pub const SYS_CHDIR: usize = 12;
 pub const SYS_CLOSE: usize = 6;
 pub const SYS_CLONE: usize = 120;
-<<<<<<< HEAD
     pub const CLONE_VM: usize = 0x100;
     pub const CLONE_FS: usize = 0x200;
     pub const CLONE_FILES: usize = 0x400;
@@ -13,14 +12,6 @@
 pub const SYS_CLOCK_GETTIME: usize = 265;
     pub const CLOCK_REALTIME: usize = 1;
     pub const CLOCK_MONOTONIC: usize = 4;
-=======
-pub const CLONE_VM: usize = 0x100;
-pub const CLONE_FS: usize = 0x200;
-pub const CLONE_FILES: usize = 0x400;
-pub const SYS_CLOCK_GETTIME: usize = 265;
-pub const CLOCK_REALTIME: usize = 0;
-pub const CLOCK_MONOTONIC: usize = 1;
->>>>>>> b3b628be
 pub const SYS_DUP: usize = 41;
 pub const SYS_EXECVE: usize = 11;
 pub const SYS_SPAWNVE: usize = 1011; //Extra to fix scheme execve
