use alloc::arc::Arc;

use collections::string::{String, ToString};
use collections::vec::Vec;

use core::ops::Deref;
use core::{mem, ptr, slice, str, usize};

use common::memory;
use common::time::Duration;

use drivers::pio::*;

use programs::executor::execute;

use scheduler::{self, Regs};
<<<<<<< HEAD
use scheduler::context::{context_clone, context_switch, Context, ContextMemory, ContextFile, ContextStatus};
=======
use scheduler::context::{context_clone, context_exit, context_switch, Context, ContextMemory,
                         ContextFile};
>>>>>>> b3b628be

use schemes::{Resource, ResourceSeek, Url};

use syscall::common::*;

/// Helper function for handling C strings, please do not copy it or make it pub or change it
unsafe fn c_string_to_slice<'a>(ptr: *const u8) -> &'a [u8] {
    if ptr > 0 as *const u8 {
        let mut len = 0;
        while ptr::read(ptr.offset(len as isize)) > 0 {
            len += 1;
        }

        slice::from_raw_parts(ptr, len)
    } else {
        &[]
    }
}
/// Helper function for handling C strings, please do not copy it or make it pub or change it
unsafe fn c_array_to_slice<'a>(ptr: *const *const u8) -> &'a [*const u8] {
    if ptr > 0 as *const *const u8 {
        let mut len = 0;
        while ptr::read(ptr.offset(len as isize)) > 0 as *const u8 {
            len += 1;
        }

        slice::from_raw_parts(ptr, len)
    } else {
        &[]
    }
}

pub unsafe fn do_sys_debug(ptr: *const u8, len: usize) {
    let bytes = slice::from_raw_parts(ptr, len);

    let reenable = scheduler::start_no_ints();

    if ::env_ptr as usize > 0 {
        ::env().console.lock().write(bytes);
    } else {
        let serial_status = Pio8::new(0x3F8 + 5);
        let mut serial_data = Pio8::new(0x3F8);

        for byte in bytes.iter() {
            while serial_status.read() & 0x20 == 0 {}
            serial_data.write(*byte);

            if *byte == 8 {
                while serial_status.read() & 0x20 == 0 {}
                serial_data.write(0x20);

                while serial_status.read() & 0x20 == 0 {}
                serial_data.write(8);
            }
        }
    }

    scheduler::end_no_ints(reenable);
}

pub unsafe fn do_sys_brk(addr: usize) -> usize {
    let mut ret = 0;

    let reenable = scheduler::start_no_ints();

    if let Some(mut current) = Context::current_mut() {
        current.unmap();

        ret = current.next_mem();

        // TODO: Make this smarter, currently it attempt to resize the entire data segment
        if let Some(mut mem) = (*current.memory.get()).last_mut() {
            if mem.writeable {
                if addr >= mem.virtual_address {
                    let size = addr - mem.virtual_address;
                    let physical_address = memory::realloc(mem.physical_address, size);
                    if physical_address > 0 {
                        mem.physical_address = physical_address;
                        mem.virtual_size = size;
                        ret = mem.virtual_address + mem.virtual_size;
                    } else {
                        mem.virtual_size = 0;
                        debug!("BRK: Realloc failed {:X}, {}\n", mem.virtual_address, size);
                    }
                }
            } else {
                debug!("BRK: End segment not writeable\n");
            }
        }

        current.clean_mem();
        current.map();
    } else {
        debug!("BRK: Context not found\n");
    }

    scheduler::end_no_ints(reenable);

    ret
}

pub unsafe extern "cdecl" fn do_sys_chdir(path: *const u8) -> usize {
    let mut ret = usize::MAX;

    let reenable = scheduler::start_no_ints();

    if let Some(current) = Context::current() {
        *current.cwd.get() =
            current.canonicalize(&str::from_utf8_unchecked(&c_string_to_slice(path)));
        ret = 0;
    }

    scheduler::end_no_ints(reenable);

    ret
}

#[cold]
#[inline(never)]
pub unsafe fn do_sys_clone(flags: usize) -> usize {
    let mut clone_pid = usize::MAX;
    let mut mem_count = 0;

    let reenable = scheduler::start_no_ints();

    if let Some(parent) = Context::current() {
        clone_pid = Context::next_pid();
        mem_count = Arc::strong_count(&parent.memory);

        let parent_ptr: *const Context = parent.deref();

        let mut context_clone_args: Vec<usize> = Vec::new();
        context_clone_args.push(clone_pid);
        context_clone_args.push(flags);
        context_clone_args.push(parent_ptr as usize);
        context_clone_args.push(0); //Return address, 0 catches bad code

        let mut contexts = ::env().contexts.lock();
        contexts.push(Context::new(format!("kclone {}", parent.name),
                                   context_clone as usize,
                                   &context_clone_args));
    }

    scheduler::end_no_ints(reenable);

    context_switch(false);

    let mut ret = usize::MAX;

    if clone_pid != usize::MAX {
        let reenable = scheduler::start_no_ints();

        if let Some(current) = Context::current() {
            if current.pid == clone_pid {
                ret = 0;
            } else {
                if flags & CLONE_VFORK == CLONE_VFORK {
                    while Arc::strong_count(&current.memory) > mem_count {
                        context_switch(false);
                    }
                }
                ret = clone_pid;
            }
        }

        scheduler::end_no_ints(reenable);
    }

    ret
}

pub unsafe fn do_sys_close(fd: usize) -> usize {
    let mut ret = usize::MAX;

    let reenable = scheduler::start_no_ints();

    if let Some(current) = Context::current() {
        for i in 0..(*current.files.get()).len() {
            let mut remove = false;
            if let Some(file) = (*current.files.get()).get(i) {
                if file.fd == fd {
                    remove = true;
                }
            }

            if remove {
                if i < (*current.files.get()).len() {
                    let file = (*current.files.get()).remove(i);

                    scheduler::end_no_ints(reenable);

                    drop(file);

                    scheduler::start_no_ints();

                    ret = 0;
                }

                break;
            }
        }
    }

    scheduler::end_no_ints(reenable);

    ret
}

pub unsafe fn do_sys_clock_gettime(clock: usize, tp: *mut TimeSpec) -> usize {
    let mut ret = usize::MAX;

    let reenable = scheduler::start_no_ints();

    if tp as usize > 0 {
        let env = ::env();
        match clock {
            CLOCK_REALTIME => {
                (*tp).tv_sec = env.clock_realtime.secs;
                (*tp).tv_nsec = env.clock_realtime.nanos;
                ret = 0;
            }
            CLOCK_MONOTONIC => {
                (*tp).tv_sec = env.clock_monotonic.secs;
                (*tp).tv_nsec = env.clock_monotonic.nanos;
                ret = 0;
            }
            _ => (),
        }
    }

    scheduler::end_no_ints(reenable);

    ret
}

pub unsafe fn do_sys_dup(fd: usize) -> usize {
    let mut ret = usize::MAX;

    let reenable = scheduler::start_no_ints();

    if let Some(current) = Context::current() {
        let new_fd = current.next_fd();

        if let Some(resource) = current.get_file(fd) {
            if let Some(new_resource) = resource.dup() {
                ret = new_fd;
                (*current.files.get()).push(ContextFile {
                    fd: new_fd,
                    resource: new_resource,
                });
            }
        }
    }

    scheduler::end_no_ints(reenable);

    ret
}

pub unsafe fn do_sys_execve(path: *const u8, args: *const *const u8) -> usize {
    let mut ret = usize::MAX;

    let reenable = scheduler::start_no_ints();

    if let Some(current) = Context::current() {
<<<<<<< HEAD
        let path = Url::from_string(current.canonicalize(str::from_utf8_unchecked(c_string_to_slice(path))));
=======
        let path_string = current.canonicalize(str::from_utf8_unchecked(c_string_to_slice(path)));

        let path = Url::from_string(path_string.clone());
        let wd = Url::from_string(path_string.get_slice(None,
                                                        Some(path_string.rfind('/').unwrap_or(0) +
                                                             1))
                                             .to_string());
>>>>>>> b3b628be

        let mut args_vec = Vec::new();
        for arg in c_array_to_slice(args) {
            args_vec.push(str::from_utf8_unchecked(c_string_to_slice(*arg)).to_string());
        }

        execute(path, args_vec);
        ret = 0;
    }

    scheduler::end_no_ints(reenable);

    ret
}

pub unsafe fn do_sys_spawnve(path: *const u8, args: *const *const u8) -> usize {
    let reenable = scheduler::start_no_ints();

    let mut args_vec = Vec::new();
    let path_url = if let Some(current) = Context::current() {
        for arg in c_array_to_slice(args) {
            args_vec.push(str::from_utf8_unchecked(c_string_to_slice(*arg)).to_string());
        }

        Url::from_string(current.canonicalize(str::from_utf8_unchecked(c_string_to_slice(path))))
    } else {
        Url::from_string(String::new())
    };

    scheduler::end_no_ints(reenable);

    return Context::spawn("kspawn".to_string(), box move || {
        let wd_c = "file:/\0";
        do_sys_chdir(wd_c.as_ptr());

        let stdio_c = "debug:\0";
        do_sys_open(stdio_c.as_ptr(), 0);
        do_sys_open(stdio_c.as_ptr(), 0);
        do_sys_open(stdio_c.as_ptr(), 0);

        execute(path_url, args_vec);

        do_sys_exit(127);
    });
}

/// Exit context
///
/// Unsafe due to interrupt disabling and raw pointers
pub unsafe fn do_sys_exit(status: usize){
    let reenable = scheduler::start_no_ints();

    let mut statuses = Vec::new();
    let (pid, ppid) = if let Some(mut current) = Context::current_mut() {
        current.exited = true;
        mem::swap(&mut statuses, &mut current.statuses);
        (current.pid, current.ppid)
    } else {
        (0, 0)
    };

    let mut contexts = ::env().contexts.lock();
    for context in contexts.iter_mut() {
        //Add exit status to parent
        if context.pid == ppid {
            context.statuses.push(ContextStatus {
                pid: pid,
                status: status
            });
            for status in statuses.iter() {
                context.statuses.push(ContextStatus {
                    pid: status.pid,
                    status: status.status
                });
            }
        }

        //Move children to parent
        if context.ppid == pid {
            context.ppid = ppid;
        }
    }

    scheduler::end_no_ints(reenable);

    context_switch(false);
}

pub unsafe fn do_sys_fpath(fd: usize, buf: *mut u8, len: usize) -> usize {
    let mut ret = usize::MAX;

    let reenable = scheduler::start_no_ints();

    if let Some(current) = Context::current() {
        if let Some(resource) = current.get_file(fd) {
            scheduler::end_no_ints(reenable);

            ret = 0;
            // TODO: Improve performance
            for b in resource.url().to_string().as_bytes().iter() {
                if ret < len {
                    ptr::write(buf.offset(ret as isize), *b);
                } else {
                    break;
                }
                ret += 1;
            }

            scheduler::start_no_ints();
        }
    }

    scheduler::end_no_ints(reenable);

    ret
}

pub unsafe fn do_sys_fsync(fd: usize) -> usize {
    let mut ret = usize::MAX;

    let reenable = scheduler::start_no_ints();

    if let Some(mut current) = Context::current_mut() {
        if let Some(mut resource) = current.get_file_mut(fd) {
            scheduler::end_no_ints(reenable);

            if resource.sync() {
                ret = 0;
            }

            scheduler::start_no_ints();
        }
    }

    scheduler::end_no_ints(reenable);

    ret
}

pub unsafe fn do_sys_ftruncate(fd: usize, len: usize) -> usize {
    let mut ret = usize::MAX;

    let reenable = scheduler::start_no_ints();

    if let Some(mut current) = Context::current_mut() {
        if let Some(mut resource) = current.get_file_mut(fd) {
            scheduler::end_no_ints(reenable);

            if resource.truncate(len) {
                ret = 0;
            }

            scheduler::start_no_ints();
        }
    }

    scheduler::end_no_ints(reenable);

    ret
}

pub unsafe fn do_sys_getpid() -> usize {
    let mut ret = usize::MAX;

    let reenable = scheduler::start_no_ints();

    if let Some(current) = Context::current() {
        ret = current.pid;
    }

    scheduler::end_no_ints(reenable);

    ret
}

// TODO: link

pub unsafe fn do_sys_lseek(fd: usize, offset: isize, whence: usize) -> usize {
    let mut ret = usize::MAX;

    let reenable = scheduler::start_no_ints();

    if let Some(mut current) = Context::current_mut() {
        if let Some(mut resource) = current.get_file_mut(fd) {
            scheduler::end_no_ints(reenable);

            match whence {
                SEEK_SET =>
                    if let Some(count) = resource.seek(ResourceSeek::Start(offset as usize)) {
                        ret = count;
                    },
                SEEK_CUR => if let Some(count) = resource.seek(ResourceSeek::Current(offset)) {
                    ret = count;
                },
                SEEK_END => if let Some(count) = resource.seek(ResourceSeek::End(offset)) {
                    ret = count;
                },
                _ => (),
            }

            scheduler::start_no_ints();
        }
    }

    scheduler::end_no_ints(reenable);

    ret
}

pub unsafe fn do_sys_mkdir(_: *const u8, _: usize) -> usize {
    // Implement body of do_sys_mkdir

    usize::MAX
}

pub unsafe fn do_sys_nanosleep(req: *const TimeSpec, rem: *mut TimeSpec) -> usize {
    if req as usize > 0 {
        Duration::new((*req).tv_sec, (*req).tv_nsec).sleep();

        if rem as usize > 0 {
            (*rem).tv_sec = 0;
            (*rem).tv_nsec = 0;
        }

        0
    } else {
        usize::MAX
    }
}

pub unsafe fn do_sys_open(path: *const u8, flags: usize) -> usize {
    let mut fd = usize::MAX;

    let reenable = scheduler::start_no_ints();

    if let Some(current) = Context::current() {
        let path_string = current.canonicalize(str::from_utf8_unchecked(c_string_to_slice(path)));

        scheduler::end_no_ints(reenable);

        let resource_option = (::env()).open(&Url::from_string(path_string), flags);

        scheduler::start_no_ints();

        if let Some(resource) = resource_option {
            fd = current.next_fd();

            (*current.files.get()).push(ContextFile {
                fd: fd,
                resource: resource,
            });
        }
    }

    scheduler::end_no_ints(reenable);

    fd
}

pub unsafe fn do_sys_read(fd: usize, buf: *mut u8, count: usize) -> usize {
    let mut ret = usize::MAX;

    let reenable = scheduler::start_no_ints();

    if let Some(mut current) = Context::current_mut() {
        if let Some(resource) = current.get_file_mut(fd) {
            scheduler::end_no_ints(reenable);

            if let Some(count) = resource.read(slice::from_raw_parts_mut(buf, count)) {
                ret = count;
            }

            scheduler::start_no_ints();
        }
    }

    scheduler::end_no_ints(reenable);

    ret
}

pub unsafe fn do_sys_unlink(_: *const u8) -> usize {
    // Implement body of do_sys_mkdir

    usize::MAX
}

pub unsafe fn do_sys_waitpid(pid: isize, status: *mut usize, options: usize) -> usize {
    let mut ret = usize::MAX;

    loop {
        let reenable = scheduler::start_no_ints();

        if let Some(mut current) = Context::current_mut() {
            let mut found = false;
            let mut i = 0;
            while i < current.statuses.len() {
                if let Some(current_status) = current.statuses.get(i) {
                    if pid > 0 && pid as usize == current_status.pid {
                        //Specific child
                        found = true;
                    } else if pid == 0 {
                        //TODO Any child whose PGID is equal to this process
                    } else if pid == -1 {
                        //Any child
                        found = true;
                    } else {
                        //TODO Any child whose PGID is equal to abs(pid)
                    }
                }
                if found {
                    let current_status = current.statuses.remove(i);

                    ret = current_status.pid;
                    if status as usize > 0 {
                        ptr::write(status, current_status.status);
                    }

                    break;
                } else {
                    i += 1;
                }
            }
            if found {
                break;
            }
        } else {
            break;
        }

        scheduler::end_no_ints(reenable);

        context_switch(false);
    }

    ret
}

pub unsafe fn do_sys_write(fd: usize, buf: *const u8, count: usize) -> usize {
    let mut ret = usize::MAX;

    let reenable = scheduler::start_no_ints();

    if let Some(mut current) = Context::current_mut() {
        if let Some(resource) = current.get_file_mut(fd) {
            scheduler::end_no_ints(reenable);

            if let Some(count) = resource.write(slice::from_raw_parts(buf, count)) {
                ret = count;
            }

            scheduler::start_no_ints();
        }
    }

    scheduler::end_no_ints(reenable);

    ret
}

pub unsafe fn do_sys_alloc(size: usize) -> usize {
    let mut ret = 0;

    let reenable = scheduler::start_no_ints();

    if let Some(mut current) = Context::current_mut() {
        current.unmap();
        let physical_address = memory::alloc(size);
        if physical_address > 0 {
            ret = current.next_mem();
            (*current.memory.get()).push(ContextMemory {
                physical_address: physical_address,
                virtual_address: ret,
                virtual_size: size,
                writeable: true,
            });
        }
        current.clean_mem();
        current.map();
    }

    scheduler::end_no_ints(reenable);

    ret
}

pub unsafe fn do_sys_realloc(ptr: usize, size: usize) -> usize {
    let mut ret = 0;

    let reenable = scheduler::start_no_ints();

    if let Some(mut current) = Context::current_mut() {
        current.unmap();
        if let Some(mut mem) = current.get_mem_mut(ptr) {
            let physical_address = memory::realloc(mem.physical_address, size);
            if physical_address > 0 {
                mem.physical_address = physical_address;
                mem.virtual_size = size;
                ret = mem.virtual_address;
            } else {
                mem.virtual_size = 0;
            }
        }
        current.clean_mem();
        current.map();
    }

    scheduler::end_no_ints(reenable);

    ret
}

pub unsafe fn do_sys_realloc_inplace(ptr: usize, size: usize) -> usize {
    let mut ret = 0;

    let reenable = scheduler::start_no_ints();

    if let Some(mut current) = Context::current_mut() {
        current.unmap();
        if let Some(mut mem) = current.get_mem_mut(ptr) {
            mem.virtual_size = memory::realloc_inplace(mem.physical_address, size);
            ret = mem.virtual_size;
        }
        current.clean_mem();
        current.map();
    }

    scheduler::end_no_ints(reenable);

    ret
}

pub unsafe fn do_sys_unalloc(ptr: usize) {
    let reenable = scheduler::start_no_ints();

    if let Some(mut current) = Context::current_mut() {
        current.unmap();
        if let Some(mut mem) = current.get_mem_mut(ptr) {
            mem.virtual_size = 0;
        }
        current.clean_mem();
        current.map();
    }

    scheduler::end_no_ints(reenable);
}

pub unsafe fn syscall_handle(regs: &mut Regs) -> bool {
    match regs.ax {
        SYS_DEBUG => do_sys_debug(regs.bx as *const u8, regs.cx),
        // Linux
        SYS_BRK => regs.ax = do_sys_brk(regs.bx),
        SYS_CHDIR => regs.ax = do_sys_chdir(regs.bx as *const u8),
        SYS_CLONE => regs.ax = do_sys_clone(regs.bx),
        SYS_CLOSE => regs.ax = do_sys_close(regs.bx),
        SYS_CLOCK_GETTIME => regs.ax = do_sys_clock_gettime(regs.bx, regs.cx as *mut TimeSpec),
        SYS_DUP => regs.ax = do_sys_dup(regs.bx),
        SYS_EXECVE => regs.ax = do_sys_execve(regs.bx as *const u8, regs.cx as *const *const u8),
        SYS_SPAWNVE => regs.ax = do_sys_spawnve(regs.bx as *const u8, regs.cx as *const *const u8),
        SYS_EXIT => do_sys_exit(regs.bx),
        SYS_FPATH => regs.ax = do_sys_fpath(regs.bx, regs.cx as *mut u8, regs.dx),
        // TODO: fstat
        SYS_FSYNC => regs.ax = do_sys_fsync(regs.bx),
        SYS_FTRUNCATE => regs.ax = do_sys_ftruncate(regs.bx, regs.cx),
        SYS_GETPID => regs.ax = do_sys_getpid(),
        // TODO: link
        SYS_LSEEK => regs.ax = do_sys_lseek(regs.bx, regs.cx as isize, regs.dx),
        SYS_MKDIR => regs.ax = do_sys_mkdir(regs.bx as *const u8, regs.cx),
        SYS_NANOSLEEP =>
            regs.ax = do_sys_nanosleep(regs.bx as *const TimeSpec, regs.cx as *mut TimeSpec),
        SYS_OPEN => regs.ax = do_sys_open(regs.bx as *const u8, regs.cx), //regs.cx as isize, regs.dx as isize),
        SYS_READ => regs.ax = do_sys_read(regs.bx, regs.cx as *mut u8, regs.dx),
        SYS_UNLINK => regs.ax = do_sys_unlink(regs.bx as *const u8),
        SYS_WAITPID => regs.ax = do_sys_waitpid(regs.bx as isize, regs.cx as *mut usize, regs.dx),
        SYS_WRITE => regs.ax = do_sys_write(regs.bx, regs.cx as *mut u8, regs.dx),
        SYS_YIELD => context_switch(false),

        // Rust Memory
        SYS_ALLOC => regs.ax = do_sys_alloc(regs.bx),
        SYS_REALLOC => regs.ax = do_sys_realloc(regs.bx, regs.cx),
        SYS_REALLOC_INPLACE => regs.ax = do_sys_realloc_inplace(regs.bx, regs.cx),
        SYS_UNALLOC => do_sys_unalloc(regs.bx),

        _ => return false,
    }

    true
}<|MERGE_RESOLUTION|>--- conflicted
+++ resolved
@@ -14,12 +14,7 @@
 use programs::executor::execute;
 
 use scheduler::{self, Regs};
-<<<<<<< HEAD
 use scheduler::context::{context_clone, context_switch, Context, ContextMemory, ContextFile, ContextStatus};
-=======
-use scheduler::context::{context_clone, context_exit, context_switch, Context, ContextMemory,
-                         ContextFile};
->>>>>>> b3b628be
 
 use schemes::{Resource, ResourceSeek, Url};
 
@@ -285,17 +280,7 @@
     let reenable = scheduler::start_no_ints();
 
     if let Some(current) = Context::current() {
-<<<<<<< HEAD
         let path = Url::from_string(current.canonicalize(str::from_utf8_unchecked(c_string_to_slice(path))));
-=======
-        let path_string = current.canonicalize(str::from_utf8_unchecked(c_string_to_slice(path)));
-
-        let path = Url::from_string(path_string.clone());
-        let wd = Url::from_string(path_string.get_slice(None,
-                                                        Some(path_string.rfind('/').unwrap_or(0) +
-                                                             1))
-                                             .to_string());
->>>>>>> b3b628be
 
         let mut args_vec = Vec::new();
         for arg in c_array_to_slice(args) {
