use alloc::boxed::Box;

use collections::vec::Vec;

use core::ptr;

use common::memory::Memory;

use disk::Disk;

use drivers::pci::config::PciConfig;
use drivers::pio::*;

use schemes::Result;

use syscall::{SysError, EIO};

<<<<<<< HEAD

=======
>>>>>>> 04d10b87
/// An disk extent
#[derive(Copy, Clone)]
#[repr(packed)]
pub struct Extent {
    pub block: u64,
    pub length: u64,
}

impl Extent {
    pub fn empty(&self) -> bool {
        return self.block == 0 || self.length == 0;
    }
}

/// Direction of DMA, set if moving from disk to memory, not set if moving from memory to disk
const CMD_DIR: u8 = 1 << 3;
/// DMA should process PRDT
const CMD_ACT: u8 = 1;
/// DMA interrupt occured
const STS_INT: u8 = 1 << 2;
/// DMA error occured
const STS_ERR: u8 = 1 << 1;
/// DMA is processing PRDT
const STS_ACT: u8 = 1;

/// PRDT End of Table
const PRD_EOT: u8 = 1 << 7;

/// Physical Region Descriptor
#[repr(packed)]
struct Prd {
    addr: u32,
    size: u16,
    rsv: u8,
    eot: u8,
}

struct Prdt {
    reg: Pio32,
    mem: Memory<Prd>,
}

impl Prdt {
    fn new(port: u16) -> Self {
        let mut reg = Pio32::new(port);
        unsafe { reg.write(0) };

        Prdt {
            reg: reg,
            mem: Memory::new_align(512, 65536).unwrap(),
        }
    }
}

impl Drop for Prdt {
    fn drop(&mut self) {
        unsafe { self.reg.write(0) };
    }
}

// Status port bits
const ATA_SR_BSY: u8 = 0x80;
const ATA_SR_DRDY: u8 = 0x40;
const ATA_SR_DF: u8 = 0x20;
const ATA_SR_DSC: u8 = 0x10;
const ATA_SR_DRQ: u8 = 0x08;
const ATA_SR_CORR: u8 = 0x04;
const ATA_SR_IDX: u8 = 0x02;
const ATA_SR_ERR: u8 = 0x01;

// Error port bits
const ATA_ER_BBK: u8 = 0x80;
const ATA_ER_UNC: u8 = 0x40;
const ATA_ER_MC: u8 = 0x20;
const ATA_ER_IDNF: u8 = 0x10;
const ATA_ER_MCR: u8 = 0x08;
const ATA_ER_ABRT: u8 = 0x04;
const ATA_ER_TK0NF: u8 = 0x02;
const ATA_ER_AMNF: u8 = 0x01;

// Commands
const ATA_CMD_READ_PIO: u8 = 0x20;
const ATA_CMD_READ_PIO_EXT: u8 = 0x24;
const ATA_CMD_READ_DMA: u8 = 0xC8;
const ATA_CMD_READ_DMA_EXT: u8 = 0x25;
const ATA_CMD_WRITE_PIO: u8 = 0x30;
const ATA_CMD_WRITE_PIO_EXT: u8 = 0x34;
const ATA_CMD_WRITE_DMA: u8 = 0xCA;
const ATA_CMD_WRITE_DMA_EXT: u8 = 0x35;
const ATA_CMD_CACHE_FLUSH: u8 = 0xE7;
const ATA_CMD_CACHE_FLUSH_EXT: u8 = 0xEA;
const ATA_CMD_PACKET: u8 = 0xA0;
const ATA_CMD_IDENTIFY_PACKET: u8 = 0xA1;
const ATA_CMD_IDENTIFY: u8 = 0xEC;

// Identification
const ATA_IDENT_DEVICETYPE: u8 = 0;
const ATA_IDENT_CYLINDERS: u8 = 2;
const ATA_IDENT_HEADS: u8 = 6;
const ATA_IDENT_SECTORS: u8 = 12;
const ATA_IDENT_SERIAL: u8 = 20;
const ATA_IDENT_MODEL: u8 = 54;
const ATA_IDENT_CAPABILITIES: u8 = 98;
const ATA_IDENT_FIELDVALID: u8 = 106;
const ATA_IDENT_MAX_LBA: u8 = 120;
const ATA_IDENT_COMMANDSETS: u8 = 164;
const ATA_IDENT_MAX_LBA_EXT: u8 = 200;

// Selection
const ATA_MASTER: u8 = 0x00;
const ATA_SLAVE: u8 = 0x01;

// Types
const IDE_ATA: u8 = 0x00;
const IDE_ATAPI: u8 = 0x01;

// Registers
const ATA_REG_DATA: u16 = 0x00;
const ATA_REG_ERROR: u16 = 0x01;
const ATA_REG_FEATURES: u16 = 0x01;
const ATA_REG_SECCOUNT0: u16 = 0x02;
const ATA_REG_LBA0: u16 = 0x03;
const ATA_REG_LBA1: u16 = 0x04;
const ATA_REG_LBA2: u16 = 0x05;
const ATA_REG_HDDEVSEL: u16 = 0x06;
const ATA_REG_COMMAND: u16 = 0x07;
const ATA_REG_STATUS: u16 = 0x07;
const ATA_REG_SECCOUNT1: u16 = 0x08;
const ATA_REG_LBA3: u16 = 0x09;
const ATA_REG_LBA4: u16 = 0x0A;
const ATA_REG_LBA5: u16 = 0x0B;
const ATA_REG_CONTROL: u16 = 0x0C;
const ATA_REG_ALTSTATUS: u16 = 0x0C;
const ATA_REG_DEVADDRESS: u16 = 0x0D;

pub struct Ide;

impl Ide {
    pub fn disks(mut pci: PciConfig) -> Vec<Box<Disk>> {
        let mut ret: Vec<Box<Disk>> = Vec::new();

        unsafe { pci.flag(4, 4, true) }; // Bus mastering

        let busmaster = unsafe { pci.read(0x20) } as u16 & 0xFFF0;

        debugln!("IDE on {:X}", busmaster);

        debug!("Primary Master:");
        if let Some(disk) = IdeDisk::new(busmaster, 0x1F0, 0x3F4, 0xE, true) {
            ret.push(box disk);
        }
        debugln!("");

        debug!("Primary Slave:");
        if let Some(disk) = IdeDisk::new(busmaster, 0x1F0, 0x3F4, 0xE, false) {
            ret.push(box disk);
        }
        debugln!("");

        debug!("Secondary Master:");
        if let Some(disk) = IdeDisk::new(busmaster + 8, 0x170, 0x374, 0xF, true) {
            ret.push(box disk);
        }
        debugln!("");

        debug!("Secondary Slave:");
        if let Some(disk) = IdeDisk::new(busmaster + 8, 0x170, 0x374, 0xF, false) {
            ret.push(box disk);
        }
        debugln!("");

        ret
    }
}

/// A disk (data storage)
pub struct IdeDisk {
    cmd: Pio8,
    sts: Pio8,
    prdt: Prdt,
    base: u16,
    ctrl: u16,
    irq: u8,
    master: bool,
}

impl IdeDisk {
    pub fn new(busmaster: u16, base: u16, ctrl: u16, irq: u8, master: bool) -> Option<Self> {
        let ret = IdeDisk {
            cmd: Pio8::new(busmaster),
            sts: Pio8::new(busmaster + 2),
            prdt: Prdt::new(busmaster + 4),
            base: base,
            ctrl: ctrl,
            irq: irq,
            master: master,
        };

        if unsafe { ret.identify() } {
            Some(ret)
        } else {
            None
        }
    }

    unsafe fn ide_read(&self, reg: u16) -> u8 {
        let ret;
        if reg < 0x08 {
            ret = inb(self.base + reg - 0x00);
        } else if reg < 0x0C {
            ret = inb(self.base + reg - 0x06);
        } else if reg < 0x0E {
            ret = inb(self.ctrl + reg - 0x0A);
        } else {
            ret = 0;
        }
        ret
    }

    unsafe fn ide_write(&self, reg: u16, data: u8) {
        if reg < 0x08 {
            outb(self.base + reg - 0x00, data);
        } else if reg < 0x0C {
            outb(self.base + reg - 0x06, data);
        } else if reg < 0x0E {
            outb(self.ctrl + reg - 0x0A, data);
        }
    }

    unsafe fn ide_poll(&self, check_error: bool) -> u8 {
        self.ide_read(ATA_REG_ALTSTATUS);
        self.ide_read(ATA_REG_ALTSTATUS);
        self.ide_read(ATA_REG_ALTSTATUS);
        self.ide_read(ATA_REG_ALTSTATUS);

        while self.ide_read(ATA_REG_STATUS) & ATA_SR_BSY == ATA_SR_BSY {

        }

        if check_error {
            let state = self.ide_read(ATA_REG_STATUS);
            if state & ATA_SR_ERR == ATA_SR_ERR {
                return 2;
            }
            if state & ATA_SR_DF == ATA_SR_DF {
                return 1;
            }
            if !(state & ATA_SR_DRQ == ATA_SR_DRQ) {
                return 3;
            }
        }

        0
    }

    /// Identify
    pub unsafe fn identify(&self) -> bool {
        if self.ide_read(ATA_REG_STATUS) == 0xFF {
            debug!(" Floating Bus");

            return false;
        }

        while self.ide_read(ATA_REG_STATUS) & ATA_SR_BSY == ATA_SR_BSY {

        }

        if self.master {
            self.ide_write(ATA_REG_HDDEVSEL, 0xA0);
        } else {
            self.ide_write(ATA_REG_HDDEVSEL, 0xB0);
        }

        self.ide_write(ATA_REG_SECCOUNT0, 0);
        self.ide_write(ATA_REG_LBA0, 0);
        self.ide_write(ATA_REG_LBA1, 0);
        self.ide_write(ATA_REG_LBA2, 0);

        self.ide_write(ATA_REG_COMMAND, ATA_CMD_IDENTIFY);

        let status = self.ide_read(ATA_REG_STATUS);
        debug!(" Status: {:X}", status);

        if status == 0 {
            return false;
        }

        let err = self.ide_poll(true);
        if err > 0 {
            debug!(" Error: {:X}", err);

            return false;
        }

        let data = Pio16::new(self.base + ATA_REG_DATA);
        let mut destination = Memory::<u16>::new(256).unwrap();
        for word in 0..256 {
            destination.write(word, data.read());
        }

        debug!(" Serial: ");
        for word in 10..20 {
            let d = destination.read(word);
            let a = ((d >> 8) as u8) as char;
            if a != ' ' {
                debug!("{}", a);
            }
            let b = (d as u8) as char;
            if b != ' ' {
                debug!("{}", b);
            }
        }

        debug!(" Firmware: ");
        for word in 23..27 {
            let d = destination.read(word);
            let a = ((d >> 8) as u8) as char;
            if a != ' ' {
                debug!("{}", a);
            }
            let b = (d as u8) as char;
            if b != ' ' {
                debug!("{}", b);
            }
        }

        debug!(" Model: ");
        for word in 27..47 {
            let d = destination.read(word);
            let a = ((d >> 8) as u8) as char;
            if a != ' ' {
                debug!("{}", a);
            }
            let b = (d as u8) as char;
            if b != ' ' {
                debug!("{}", b);
            }
        }

        let mut sectors = (destination.read(100) as u64) | ((destination.read(101) as u64) << 16) |
                          ((destination.read(102) as u64) << 32) |
                          ((destination.read(103) as u64) << 48);

        if sectors == 0 {
            sectors = (destination.read(60) as u64) | ((destination.read(61) as u64) << 16);
        }

        debug!(" Size: {} MB", (sectors / 2048) as usize);

        true
    }

    unsafe fn ata_pio_small(&mut self, block: u64, sectors: u16, buf: usize, write: bool) -> Result<usize> {
        if buf > 0 {
            while self.ide_read(ATA_REG_STATUS) & ATA_SR_BSY == ATA_SR_BSY {}

            if self.master {
                self.ide_write(ATA_REG_HDDEVSEL, 0x40);
            } else {
                self.ide_write(ATA_REG_HDDEVSEL, 0x50);
            }

            self.ide_write(ATA_REG_SECCOUNT1, ((sectors >> 8) & 0xFF) as u8);
            self.ide_write(ATA_REG_LBA3, ((block >> 24) & 0xFF) as u8);
            self.ide_write(ATA_REG_LBA4, ((block >> 32) & 0xFF) as u8);
            self.ide_write(ATA_REG_LBA5, ((block >> 40) & 0xFF) as u8);

            self.ide_write(ATA_REG_SECCOUNT0, ((sectors >> 0) & 0xFF) as u8);
            self.ide_write(ATA_REG_LBA0, ((block >> 0) & 0xFF) as u8);
            self.ide_write(ATA_REG_LBA1, ((block >> 8) & 0xFF) as u8);
            self.ide_write(ATA_REG_LBA2, ((block >> 16) & 0xFF) as u8);

            if write {
                self.ide_write(ATA_REG_COMMAND, ATA_CMD_WRITE_PIO_EXT);
            } else {
                self.ide_write(ATA_REG_COMMAND, ATA_CMD_READ_PIO_EXT);
            }

            for sector in 0..sectors as usize {
                let err = self.ide_poll(true);
                if err > 0 {
                    debugln!("IDE Error: {:X}", err);
                    return Err(SysError::new(EIO));
                }

                if write {
                    for word in 0..256 {
                        outw(self.base + ATA_REG_DATA,
                             ptr::read((buf + sector * 512 + word * 2) as *const u16));
                    }

                    self.ide_write(ATA_REG_COMMAND, ATA_CMD_CACHE_FLUSH_EXT);
                    self.ide_poll(false);
                } else {
                    for word in 0..256 {
                        ptr::write((buf + sector * 512 + word * 2) as *mut u16,
                                   inw(self.base + ATA_REG_DATA));
                    }
                }
            }

            Ok(sectors as usize * 512)
        } else {
            debugln!("Invalid request");
            Err(SysError::new(EIO))
        }
    }

    fn ata_pio(&mut self, block: u64, sectors: usize, buf: usize, write: bool) -> Result<usize> {
        //debugln!("IDE PIO BLOCK: {:X} SECTORS: {} BUF: {:X} WRITE: {}", block, sectors, buf, write);

        if buf > 0 && sectors > 0 {
            let mut sector: usize = 0;
            while sectors - sector >= 65536 {
                if let Err(err) = unsafe { self.ata_pio_small(block + sector as u64, 0, buf + sector * 512, write) } {
                    return Err(err);
                }

                sector += 65536;
            }
            if sector < sectors {
                if let Err(err) = unsafe { self.ata_pio_small(block + sector as u64, (sectors - sector) as u16, buf + sector * 512, write) } {
                    return Err(err);
                }
            }

            Ok(sectors * 512)
        } else {
            debugln!("Invalid request");
            Err(SysError::new(EIO))
        }
    }

    unsafe fn ata_dma_small(&mut self, block: u64, sectors: u16, buf: usize, write: bool) -> Result<usize> {
        if buf > 0 {
            self.cmd.writef(CMD_ACT, false);

            self.prdt.reg.write(0);

            let status = self.sts.read();
            self.sts.write(status);

            let entries = if sectors == 0 {
                512
            } else {
                sectors as usize/128
            };

            let remainder = (sectors % 128) * 512;

            let mut offset = 0;
            for i in 0..entries {
                self.prdt.mem.write(i, Prd {
                    addr: buf as u32 + offset,
                    size: 0,
                    rsv: 0,
                    eot: if i == entries - 1 && remainder == 0 {
                        PRD_EOT
                    } else {
                        0
                    }
                });
                offset += 65536
            }

            if remainder > 0 {
                self.prdt.mem.write(entries, Prd {
                    addr: buf as u32 + offset,
                    size: remainder,
                    rsv: 0,
                    eot: PRD_EOT
                });
            }

            self.prdt.reg.write(self.prdt.mem.address() as u32);

            self.cmd.writef(CMD_DIR, !write);

            while self.ide_read(ATA_REG_STATUS) & ATA_SR_BSY == ATA_SR_BSY {}

            if self.master {
                self.ide_write(ATA_REG_HDDEVSEL, 0x40);
            } else {
                self.ide_write(ATA_REG_HDDEVSEL, 0x50);
            }

            self.ide_write(ATA_REG_SECCOUNT1, ((sectors >> 8) & 0xFF) as u8);
            self.ide_write(ATA_REG_LBA3, ((block >> 24) & 0xFF) as u8);
            self.ide_write(ATA_REG_LBA4, ((block >> 32) & 0xFF) as u8);
            self.ide_write(ATA_REG_LBA5, ((block >> 40) & 0xFF) as u8);

            self.ide_write(ATA_REG_SECCOUNT0, ((sectors >> 0) & 0xFF) as u8);
            self.ide_write(ATA_REG_LBA0, ((block >> 0) & 0xFF) as u8);
            self.ide_write(ATA_REG_LBA1, ((block >> 8) & 0xFF) as u8);
            self.ide_write(ATA_REG_LBA2, ((block >> 16) & 0xFF) as u8);

            if write {
                self.ide_write(ATA_REG_COMMAND, ATA_CMD_WRITE_DMA_EXT);
            } else {
                self.ide_write(ATA_REG_COMMAND, ATA_CMD_READ_DMA_EXT);
            }

            self.cmd.writef(CMD_ACT, true);

            while self.sts.readf(STS_ACT) && ! self.sts.readf(STS_INT) && ! self.sts.readf(STS_ERR) {}

            self.cmd.writef(CMD_ACT, false);

            self.prdt.reg.write(0);

            let status = self.sts.read();
            self.sts.write(status);

            if status & STS_ERR == STS_ERR {
                debugln!("IDE DMA Read Error");
                return Err(SysError::new(EIO));
            }

            Ok(sectors as usize * 512)
        } else {
            debugln!("Invalid request");
            Err(SysError::new(EIO))
        }
    }

    fn ata_dma(&mut self, block: u64, sectors: usize, buf: usize, write: bool) -> Result<usize> {
        //debugln!("IDE DMA BLOCK: {:X} SECTORS: {} BUF: {:X} WRITE: {}", block, sectors, buf, write);

        if buf > 0 && sectors > 0 {
            let mut sector: usize = 0;
            while sectors - sector >= 65536 {
                if let Err(err) = unsafe { self.ata_dma_small(block + sector as u64, 0, buf + sector * 512, write) } {
                    return Err(err);
                }

                sector += 65536;
            }
            if sector < sectors {
                if let Err(err) = unsafe { self.ata_dma_small(block + sector as u64, (sectors - sector) as u16, buf + sector * 512, write) } {
                    return Err(err);
                }
            }

            Ok(sectors * 512)
        } else {
            debugln!("Invalid request");
            Err(SysError::new(EIO))
        }
    }
}

impl Disk for IdeDisk {
    fn read(&mut self, block: u64, buffer: &mut [u8]) -> Result<usize> {
        self.ata_dma(block, buffer.len()/512, buffer.as_ptr() as usize, false)
    }

    fn write(&mut self, block: u64, buffer: &[u8]) -> Result<usize> {
        self.ata_dma(block, buffer.len()/512, buffer.as_ptr() as usize, true)
    }
}<|MERGE_RESOLUTION|>--- conflicted
+++ resolved
@@ -15,10 +15,6 @@
 
 use syscall::{SysError, EIO};
 
-<<<<<<< HEAD
-
-=======
->>>>>>> 04d10b87
 /// An disk extent
 #[derive(Copy, Clone)]
 #[repr(packed)]
