--- conflicted
+++ resolved
@@ -302,7 +302,6 @@
 
         let wd = url.to_string();
         let scheme_item_ptr: *mut SchemeItem = scheme_item.deref_mut();
-<<<<<<< HEAD
         Context::spawn(scheme_item.binary.to_string(), box move || {
             unsafe {
                 let wd_c = wd + "\0";
@@ -324,22 +323,6 @@
                 (*scheme_item_ptr).run();
             }
         });
-=======
-        Context::spawn(scheme_item.binary.to_string(),
-                       box move || {
-                           unsafe {
-                               let reenable = start_no_ints();
-                               if let Some(mut context) = Context::current_mut() {
-                                   context.unmap();
-                                   (*context.memory.get()) = memory;
-                                   context.map();
-                               }
-                               end_no_ints(reenable);
-
-                               (*scheme_item_ptr).run()
-                           }
-                       });
->>>>>>> b3b628be
 
         scheme_item.handle = scheme_item.send(Msg::Start);
 
@@ -487,13 +470,8 @@
                 };
 
                 (*response_ptr).set(ret);
-<<<<<<< HEAD
-            }else{
+            } else {
                 context_switch(false);
-=======
-            } else {
-                context_switch(true);
->>>>>>> b3b628be
             }
         }
     }
