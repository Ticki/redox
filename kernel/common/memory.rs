--- conflicted
+++ resolved
@@ -1,5 +1,3 @@
-// TODO: Doc the rest
-
 pub use common::heap::Memory;
 
 use core::ops::{Index, IndexMut};
@@ -8,7 +6,6 @@
 
 use common::paging::PAGE_END;
 
-<<<<<<< HEAD
 // MT = Memory tree
 // /// The offset adress for the memory map
 // pub const MT_ADDR: usize = PAGE_END;
@@ -29,27 +26,6 @@
     tree: StateTree {
         arr: StateArray {
             ptr: MT_PTR,
-=======
-use sync::Intex;
-
-pub const CLUSTER_ADDRESS: usize = PAGE_END;
-pub const CLUSTER_COUNT: usize = 1024 * 1024; // 4 GiB
-pub const CLUSTER_SIZE: usize = 4096; // Of 4 K chunks
-
-/// A wrapper around raw pointers
-pub struct Memory<T> {
-    pub ptr: *mut T,
-}
-
-impl<T> Memory<T> {
-    /// Create an empty
-    pub fn new(count: usize) -> Option<Self> {
-        let alloc = unsafe { alloc(count * mem::size_of::<T>()) };
-        if alloc > 0 {
-            Some(Memory { ptr: alloc as *mut T })
-        } else {
-            None
->>>>>>> 04d10b87
         }
     },
 };
@@ -170,18 +146,10 @@
         self.arr.set(block.pos(), state);
     }
 
-<<<<<<< HEAD
     /// Get the value of a node
     #[inline]
     pub unsafe fn get(&self, block: Block) -> MemoryState {
         self.arr.get(block.pos())
-=======
-    /// Convert into a raw pointer
-    pub unsafe fn into_raw(mut self) -> *mut T {
-        let ptr = self.ptr;
-        self.ptr = 0 as *mut T;
-        ptr
->>>>>>> 04d10b87
     }
 }
 
@@ -334,19 +302,12 @@
     }
     
 
-<<<<<<< HEAD
     /// Allocate of minimum size, size
     pub unsafe fn alloc_align(&self, mut size: usize, align: usize) -> Option<Block> {
 
         // Disclaimer: I'll not pay for
         // potential eye damage of the
         // reader. Continue with caution.
-=======
-/// Allocate memory
-pub unsafe fn alloc(size: usize) -> usize {
-    // Memory allocation must be atomic
-    let _intex = Intex::static_lock();
->>>>>>> 04d10b87
 
         // TODO Optimize so it does not
         //      run in O(MFG).
@@ -374,24 +335,16 @@
             return None;
         };
 
-<<<<<<< HEAD
         let delta = b.level - level; //level as isize - block.level as isize;
 
         for i in 0..delta {
             b = self.split(b);
-=======
-            for i in number..number + count {
-                set_cluster(i, address);
-            }
-            return address;
->>>>>>> 04d10b87
         }
 
         Some(b)
 
     }
 
-<<<<<<< HEAD
     /// Reallocate a block in an optimal way (by unifing it with its buddy)
     pub unsafe fn realloc(&self, mut block: Block, mut size: usize) -> Option<Block> {
 //         if size >= MT_ROOT {
@@ -417,14 +370,6 @@
                 let mut buddy = block.get_buddy();
 
                 for i in 1..delta {
-=======
-    0
-}
-
-pub unsafe fn alloc_aligned(size: usize, align: usize) -> usize {
-    // Memory allocation must be atomic
-    let _intex = Intex::static_lock();
->>>>>>> 04d10b87
 
                     if let MemoryState::Free = self.tree.get(buddy) {
                     } else {
@@ -458,7 +403,6 @@
             if let MemoryState::Free = self.tree.get(block.get_buddy()) {
                 self.dealloc(block.parrent());
             }
-<<<<<<< HEAD
         }
     }
 
@@ -501,24 +445,13 @@
 
     // debugln!("Following block allocated: {}", ret);
     ret
-=======
-            return address;
-        }
-    }
-
-    0
->>>>>>> 04d10b87
 }
 
 // TODO result's address shall divide align (which is a power of two)
 pub unsafe fn alloc_aligned(size: usize, align: usize) -> usize {
 
-<<<<<<< HEAD
     let ret;
 
-=======
-pub unsafe fn alloc_size(ptr: usize) -> usize {
->>>>>>> 04d10b87
     // Memory allocation must be atomic
     let _intex = Intex::static_lock();
 
@@ -535,7 +468,6 @@
         }
     }
 
-<<<<<<< HEAD
     // Memory allocation must be atomic
     scheduler::end_no_ints(reenable);
 
@@ -547,9 +479,6 @@
 /// Allocate type
 pub unsafe fn alloc_type<T>() -> *mut T {
     alloc(mem::size_of::<T>()) as *mut T
-=======
-    size
->>>>>>> 04d10b87
 }
 
 /// Get the allocate size
@@ -567,27 +496,21 @@
     for i in 0..b.size() {
         ptr::write((ptr + i) as *mut u8, 0);
     }
-<<<<<<< HEAD
 
     // debugln!("Following block deallocated: {}", ptr);
 
     // Memory allocation must be atomic
     scheduler::end_no_ints(reenable);
-=======
->>>>>>> 04d10b87
 }
 
 /// Reallocate
 pub unsafe fn realloc(ptr: usize, size: usize) -> usize {
-<<<<<<< HEAD
 //     if size > MT_ROOT {
 //         return 0;
 //     }
 
     let ret;
 
-=======
->>>>>>> 04d10b87
     // Memory allocation must be atomic
     let _intex = Intex::static_lock();
 
@@ -604,13 +527,10 @@
         }
     }
 
-<<<<<<< HEAD
 
     scheduler::end_no_ints(reenable);
     // debugln!("Following block reallocated: {}", ptr);
 
-=======
->>>>>>> 04d10b87
     ret
 }
 
@@ -629,46 +549,22 @@
     let _intex = Intex::static_lock();
 
     let mut ret = 0;
-<<<<<<< HEAD
     unsafe {
         // TODO
 
         // Memory allocation must be atomic
-=======
-
-    unsafe {
-        for i in 0..CLUSTER_COUNT {
-            if cluster(i) != 0 && cluster(i) != 0xFFFFFFFF {
-                ret += CLUSTER_SIZE;
-            }
-        }
->>>>>>> 04d10b87
     }
 
     ret
 }
 
 pub fn memory_free() -> usize {
-<<<<<<< HEAD
     let mut ret = 1024 * 1024;
     unsafe {
         // Memory allocation must be atomic
         // TODO
 
         // Memory allocation must be atomic
-=======
-    // Memory allocation must be atomic
-    let _intex = Intex::static_lock();
-
-    let mut ret = 0;
-
-    unsafe {
-        for i in 0..CLUSTER_COUNT {
-            if cluster(i) == 0 {
-                ret += CLUSTER_SIZE;
-            }
-        }
->>>>>>> 04d10b87
     }
 
     ret
