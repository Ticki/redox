--- conflicted
+++ resolved
@@ -47,32 +47,12 @@
                 font: font,
                 data: vec![0; (w * h * 4) as usize],
             }),
-<<<<<<< HEAD
-            None => None,
-=======
             Err(_) => None
->>>>>>> 04d10b87
         }
     }
 
     // TODO: Replace with smarter mechanism, maybe a move event?
     pub fn sync_path(&mut self) {
-<<<<<<< HEAD
-        if let Some(path) = self.file.path() {
-            // orbital://x/y/w/h/t
-            let parts: Vec<&str> = path.split('/').collect();
-            if let Some(x) = parts.get(3) {
-                self.x = x.to_num_signed();
-            }
-            if let Some(y) = parts.get(4) {
-                self.y = y.to_num_signed();
-            }
-            if let Some(w) = parts.get(5) {
-                self.w = w.to_num();
-            }
-            if let Some(h) = parts.get(6) {
-                self.h = h.to_num();
-=======
         if let Ok(path) = self.file.path() {
             //orbital://x/y/w/h/t
             if let Some(path_str) = path.to_str() {
@@ -89,30 +69,19 @@
                 if let Some(h) = parts.get(6) {
                     self.h = h.to_num();
                 }
->>>>>>> 04d10b87
             }
         }
     }
 
     /// Get x
-<<<<<<< HEAD
-    // TODO: Sync with window movements
-    pub fn x(&self) -> isize {
-=======
     //TODO: Sync with window movements
     pub fn x(&self) -> i32 {
->>>>>>> 04d10b87
         self.x
     }
 
     /// Get y
-<<<<<<< HEAD
-    // TODO: Sync with window movements
-    pub fn y(&self) -> isize {
-=======
     //TODO: Sync with window movements
     pub fn y(&self) -> i32 {
->>>>>>> 04d10b87
         self.y
     }
 
@@ -188,13 +157,8 @@
     }
 
     /// Display an image
-<<<<<<< HEAD
-    // TODO: Improve speed
-    pub fn image(&mut self, start_x: isize, start_y: isize, w: usize, h: usize, data: &[Color]) {
-=======
     //TODO: Improve speed
     pub fn image(&mut self, start_x: i32, start_y: i32, w: u32, h: u32, data: &[Color]) {
->>>>>>> 04d10b87
         let mut i = 0;
         for y in start_y..start_y + h as i32 {
             for x in start_x..start_x + w as i32 {
