--- conflicted
+++ resolved
@@ -104,13 +104,8 @@
     }
 
     /// Set title
-<<<<<<< HEAD
-    pub fn set_title(&mut self, title: &str) {
-        // TODO
-=======
     pub fn set_title(&mut self, _: &str) {
         //TODO
->>>>>>> b5c93d29
     }
 
     /// Draw a pixel
